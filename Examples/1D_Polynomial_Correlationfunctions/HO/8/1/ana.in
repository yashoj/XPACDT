$system
dof = 1
Interface = OneDPolynomial
job = analyze 
picklefile = pickle.dat
folder = ensm/
$end

$OneDPolynomial
a = 0 0 0.5
x0 = 0
$end

$commandCXX
<<<<<<< HEAD
op = +pos -1 0
op0 = +pos -1 0
value = mean 
format = time
$end

=======
op0 = +pos -1 0
op = +pos -1 0
value = mean
format = time
$end


>>>>>>> 47bf2445
<|MERGE_RESOLUTION|>--- conflicted
+++ resolved
@@ -12,19 +12,8 @@
 $end
 
 $commandCXX
-<<<<<<< HEAD
-op = +pos -1 0
-op0 = +pos -1 0
-value = mean 
-format = time
-$end
-
-=======
 op0 = +pos -1 0
 op = +pos -1 0
 value = mean
 format = time
-$end
-
-
->>>>>>> 47bf2445
+$end