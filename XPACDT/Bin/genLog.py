--- conflicted
+++ resolved
@@ -45,20 +45,6 @@
     the centroid and the ring polymer are outputted. More needs to be added.
     """
 
-<<<<<<< HEAD
-    system = pickle.load(open('pickle.dat', 'rb'))
-    R_outfile = open('R.log', 'w')
-    P_outfile = open('P.log', 'w')
-    print(system._log)
-    for step in system._log:
-        print(step)
-        R_outfile.write(str(step['time']) + " " +
-                        str(step['nuclei'].x_centroid[0]) + " \n")
-        P_outfile.write(str(step['time']) + " " +
-                        str(step['nuclei'].p_centroid[0]) + " \n")
-    R_outfile.close()
-    P_outfile.close()
-=======
     # Parse command line arguments
     parser = argparse.ArgumentParser()
 
@@ -151,7 +137,6 @@
     outfiles['Prp'] = open('P_rp.log', 'w')
 
     return outfiles
->>>>>>> bfcb5d6c
 
 
 # This is a wrapper for the setup function!
