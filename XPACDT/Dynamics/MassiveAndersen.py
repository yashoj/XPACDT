#  **************************************************************************
#
#  XPACDT, eXtended PolyAtomic Chemical Dynamics Toolkit
#  XPACDT is a program that can treat polyatomic chemical dynamics problems
#  by solving Newtons equations of motion directly or in an
#  extended ring-polymer phase space. Non-Born-Oppenheimer effects are
#  included employ different approaches, including fewest switches surface
#  hopping.
#
#  Copyright (C) 2019
#  Ralph Welsch, DESY, <ralph.welsch@desy.de>
#
#  This file is part of XPACDT.
#
#  XPACDT is free software: you can redistribute it and/or modify
#  it under the terms of the GNU General Public License as published by
#  the Free Software Foundation, either version 3 of the License, or
#  (at your option) any later version.
#
#  This program is distributed in the hope that it will be useful,
#  but WITHOUT ANY WARRANTY; without even the implied warranty of
#  MERCHANTABILITY or FITNESS FOR A PARTICULAR PURPOSE.  See the
#  GNU General Public License for more details.
#
#  You should have received a copy of the GNU General Public License
#  along with this program.  If not, see <http://www.gnu.org/licenses/>.
#
#  **************************************************************************

""" This module holds the defines te massive Andersen Thermostat.
"""

<<<<<<< HEAD
import molmod.constants as const
import numpy as np

=======
import numpy as np

import XPACDT.Tools.Units as units

>>>>>>> bfcb5d6c

class MassiveAndersen(object):
    """Implementation of the massive Andersen thermostat. With a given
    timescale all momenta of the sytem are re-drawn from the Maxwell-Boltzman
    distribution at a given temperature.
    The Andersen thermostat is described in
    https://aip.scitation.org/doi/10.1063/1.439486, but for the 'massive'
    variant, the momenta are not redrawn each timestep but at infrequent
    steps.

    Parameter
    ---------
    input_parameters : XPACDT.Input.Inputfile
        XPACDT representation of the given input file.
    masses : (n_dof) ndarray of floats
        The atomic masses of the current system in au.

    Other Parameters
    ----------------
    Within the inputfile the timescale for resampling and the temperature
    need to be given. Either as 'time' (in fs or au) and 'temperature' (in K)
    in the thermostat section (first priority) or the sampling sections.
    """
    def __init__(self, input_parameters, masses):
        # TODO: basic argument parsing here

        thermo_parameters = input_parameters.get('thermostat')
        sampling_parameters = input_parameters.get('sampling')

        if 'temperature' in thermo_parameters:
            self.temperature = float(thermo_parameters.
                                     get('temperature').split()[0])
        elif 'temperature' in sampling_parameters:
            self.temperature = float(sampling_parameters.
                                     get('temperature').split()[0])
        else:
            raise RuntimeError("No temperature given for MassiveAndersen!")

        self.beta = 1.0 / (self.temperature * units.boltzmann)
        self.mass = masses

    def apply(self, R, P, state):
        """Apply the thermostat. All Ps are redrawn from a Maxwell-Boltzman
        distribution.

        Parameters
        ----------
        R : (n_dof, n_beads) ndarray of floats
            Positions of the system. Ignored here.
        P : (n_dof, n_beads) ndarray of floats
            Momenta of the system that will be reset.
        state : int
            Step within the propagation, where the function is called.
            For Velocity-Verlet this is:
            0: After propagating for a certain time interval
                (this is where this thermostat is applied).
            1: After the first velocity step.
            2: After the 'verlet' step.
            3. After the second velocity step.

        Returns
        --------
        Nothing, but the new momenta are set into the given P array.
        """

        if state != 0:
            return
        else:
            n_beads = P.shape[1]
            sigmas = np.sqrt(np.ones_like(P) * self.mass[:, None] * n_beads
                             / self.beta)
            P[:, :] = np.random.normal(np.zeros_like(sigmas), sigmas)
        return<|MERGE_RESOLUTION|>--- conflicted
+++ resolved
@@ -30,16 +30,10 @@
 """ This module holds the defines te massive Andersen Thermostat.
 """
 
-<<<<<<< HEAD
-import molmod.constants as const
-import numpy as np
-
-=======
 import numpy as np
 
 import XPACDT.Tools.Units as units
 
->>>>>>> bfcb5d6c
 
 class MassiveAndersen(object):
     """Implementation of the massive Andersen thermostat. With a given
