--- conflicted
+++ resolved
@@ -68,19 +68,12 @@
 
     if 'continue' not in prop_parameters:
         # set initial time and reset log
-<<<<<<< HEAD
         system.reset(time=units.parse_time(prop_parameters.get('time_start',
                                                                '0.0 fs')))
-        # reset the electrons
-        system.nuclei.init_electrons(input_parameters)
-        system.do_log(init=True)
-=======
-        system.reset(time=units.parse_time(prop_parameters.get('time_start', '0.0 fs')))
         # reset the electrons if not already initiated
         if not initiated:
             system.nuclei.init_electrons(input_parameters)
-        system.do_log(True)
->>>>>>> d709e4a2
+        system.do_log(init=True)
 
     # Reset beta; Set desired propagator
     system.nuclei.beta = input_parameters.beta
