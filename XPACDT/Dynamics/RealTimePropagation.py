#!/usr/bin/env python3

#  **************************************************************************
#
#  XPACDT, eXtended PolyAtomic Chemical Dynamics Toolkit
#  XPACDT is a program that can treat polyatomic chemical dynamics problems
#  by solving Newtons equations of motion directly or in an
#  extended ring-polymer phase space. Non-Born-Oppenheimer effects are
#  included employ different approaches, including fewest switches surface
#  hopping.
#
#  Copyright (C) 2019
#  Ralph Welsch, DESY, <ralph.welsch@desy.de>
#
#  This file is part of XPACDT.
#
#  XPACDT is free software: you can redistribute it and/or modify
#  it under the terms of the GNU General Public License as published by
#  the Free Software Foundation, either version 3 of the License, or
#  (at your option) any later version.
#
#  This program is distributed in the hope that it will be useful,
#  but WITHOUT ANY WARRANTY; without even the implied warranty of
#  MERCHANTABILITY or FITNESS FOR A PARTICULAR PURPOSE.  See the
#  GNU General Public License for more details.
#
#  You should have received a copy of the GNU General Public License
#  along with this program.  If not, see <http://www.gnu.org/licenses/>.
#
#  **************************************************************************

""" This module defines all required routines to propagate a given system in
real time."""

from molmod.units import parse_unit
import os
import pickle


def propagate(system, input_parameters):
    """ Propagate the system as given in the input file. The system state is
    saved in a pickle file.

    TODO: Talk more about
    possibilities for given things in the input file.

    Parameters
    ----------
    system : XPACDT.Dynamics.System
        System that defines the initial geometry and the potential.
    input_parameters : XPACDT.Input.Inputfile
        XPACDT representation of the given input file.
    """

    # TODO: put time parsing into function?!

    prop_parameters = input_parameters.get('propagation')
    sys_parameters = input_parameters.get('system')

    assert('time_end' in prop_parameters), "No endtime " \
        "given for the propagation."
    assert('timestep' in prop_parameters), "No " \
        "timestep given for the propagation."

    if 'continue' not in sys_parameters:
        system.reset()

        # set initial time
        time_string = prop_parameters.get('time_start', '0.0 fs').split()
        system.time = float(time_string[0]) * parse_unit(time_string[1])

    # Set desired propagator
<<<<<<< HEAD
    system.nuclei.attach_propagator(parameters)
=======
    system.nuclei.attach_nuclei_propagator(input_parameters)
>>>>>>> 270fec08

    # Obtain times for propagation and output
    time_string = prop_parameters.get('time_end').split()
    time_end = float(time_string[0]) * parse_unit(time_string[1])

    timestep_output = prop_parameters.get('time_output')
    if timestep_output is not None:
        time_string = timestep_output.split()
        timestep_output = float(time_string[0]) * parse_unit(time_string[1])
    else:
        timestep_output = system.nuclei.propagator.timestep

    # set up pickle file
    name_folder = sys_parameters.get('folder')
    name_file = sys_parameters.get('picklefile', 'pickle.dat')
    path_file = os.path.join(name_folder, name_file)
    while(system.time < time_end):
        system.step(timestep_output)

        # TODO: Learn how to append in pickle and maybe do that
        if 'intermediate_write' in sys_parameters:
            pickle.dump(system, open(path_file, 'wb'), -1)

    pickle.dump(system, open(path_file, 'wb'), -1)<|MERGE_RESOLUTION|>--- conflicted
+++ resolved
@@ -70,11 +70,7 @@
         system.time = float(time_string[0]) * parse_unit(time_string[1])
 
     # Set desired propagator
-<<<<<<< HEAD
-    system.nuclei.attach_propagator(parameters)
-=======
     system.nuclei.attach_nuclei_propagator(input_parameters)
->>>>>>> 270fec08
 
     # Obtain times for propagation and output
     time_string = prop_parameters.get('time_end').split()
