--- conflicted
+++ resolved
@@ -96,14 +96,10 @@
         with open(self._filename, 'r') as infile:
             self._intext = infile.read()
 
-<<<<<<< HEAD
         logger.debug(f"Input file content:\n---\n{self._intext}\n---")
-        self._parse_file()
-=======
+
         self._coordinates_string = None
         self._raw_momenta = None
->>>>>>> 1667cca3
-
         self._parse_file()
 
         try:
