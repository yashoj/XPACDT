--- conflicted
+++ resolved
@@ -76,8 +76,7 @@
             self._intext = infile.read()
 
         self._parse_file()
-<<<<<<< HEAD
-=======
+
         # 'try' added simply to work with test files
         try:
             self.n_dof = int(self.get('system').get('dof'))
@@ -85,7 +84,6 @@
             self.beta = float(self.get('rpmd').get('beta'))
         except AttributeError:
             pass
->>>>>>> 9f440b64
 
         if self.__coordinates is not None:
             self.__format_coordinates()
