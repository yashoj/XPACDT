#  **************************************************************************
#
#  XPACDT, eXtended PolyAtomic Chemical Dynamics Toolkit
#  XPACDT is a program that can treat polyatomic chemical dynamics problems
#  by solving Newtons equations of motion directly or in an
#  extended ring-polymer phase space. Non-Born-Oppenheimer effects are
#  included employ different approaches, including fewest switches surface
#  hopping.
#
#  Copyright (C) 2019
#  Ralph Welsch, DESY, <ralph.welsch@desy.de>
#
#  This file is part of XPACDT.
#
#  XPACDT is free software: you can redistribute it and/or modify
#  it under the terms of the GNU General Public License as published by
#  the Free Software Foundation, either version 3 of the License, or
#  (at your option) any later version.
#
#  This program is distributed in the hope that it will be useful,
#  but WITHOUT ANY WARRANTY; without even the implied warranty of
#  MERCHANTABILITY or FITNESS FOR A PARTICULAR PURPOSE.  See the
#  GNU General Public License for more details.
#
#  You should have received a copy of the GNU General Public License
#  along with this program.  If not, see <http://www.gnu.org/licenses/>.
#
#  **************************************************************************

"""This class reads and stores an XPACDT input file. A XPACDT input file
consits of sections defining parameters for different parts of the program.
Each section starts with a '$' sign followed by the name of the section
and ends with '$end'. Within each section each line holds exactly one
keyword. Each keyword can then be set to an appropriate value string given
after a '=' character. Blank lines are ignored. Comments can be given and
start with a '#' character."""

import collections
from errno import ENOENT
from io import StringIO
#from molmod.periodic import periodic
import numpy as np
import os
import re

<<<<<<< HEAD
import XPACDT.Dynamics.RingPolymerTransformations as RPtrafo
=======
import XPACDT.Tools.Units as units
>>>>>>> fcdc3379


class Inputfile(collections.MutableMapping):
    """Basic representation of all the input parameters given to XPACDT. It
    inherits from the MutableMapping Abstract Base Class defined in the
    collections module. This makes the Inputfile behave like a dictonary.

    Parameters
    ----------
    inputfile: str
        Filename of the input file.
    """

    def __init__(self, inputfile):

        self.store = dict()
        self.__momenta = None
        self.__masses = None
        self.__coordinates = None

        self._filename = inputfile
        if not os.path.isfile(self._filename):
            raise FileNotFoundError(ENOENT, "Input file does not exist!",
                                    self._filename)

        with open(self._filename, 'r') as infile:
            self._intext = infile.read()

        self._parse_file()
        # 'try' added simply to work with test files
        try:
            self.n_dof = int(self.get('system').get('dof'))
            self.n_beads = self.get('rpmd').get('beads')
            self.beta = float(self.get('rpmd').get('beta'))
        except AttributeError:
            pass

        if self.__coordinates is not None:
            self.__format_coordinates()

    @property
    def masses(self):
        """(n_dof) ndarray of floats: Array containing the masses of each
        degree of freedom in au."""
        return self.__masses

    @masses.setter
    def masses(self, m):
        assert (np.all([(i >= 0.0) for i in m])), "Negative mass assigned"
        self.__masses = m

    @property
    def n_dof(self):
        """int: Number of degrees of freedom."""
        return self.__n_dof

    @n_dof.setter
    def n_dof(self, d):
        assert (d > 0), ("Number of degrees of freedom needs to be "
                         "greater than zero")
        self.__n_dof = d

    @property
    def n_beads(self):
        """(n_dof) list of ints: List containing the number of beads for each
        degree of freedom."""
        return self.__n_beads

    @n_beads.setter
    def n_beads(self, n_string):
        try:
            n = [int(i) for i in n_string.split()]
        except ValueError:
            raise ValueError("Number of beads not convertable to int.")

        assert (len(n) == 1 or len(n) == self.n_dof), "Wrong number of " \
                                                      "beads given."
        assert (np.all([(i > 0) for i in n])), ("Number of beads needs to be"
                                                " more than zero")
        assert (np.all([(i == 1 or i % 2 == 0) for i in n])),\
               ("Number of beads not 1 or even")
        # Keep number of beads same for now
        # TODO: Adjust structure to handle different number of beads
        assert (np.all([(i == n[0]) for i in n])), \
               ("Number of beads not same for all degree of freedom")

        if len(n) == 1:
            self.__n_beads = n * self.n_dof
        else:
            self.__n_beads = n

    @property
    def beta(self):
        """ float : Inverse temperature for ring polymer springs in a.u."""
        return self.__beta

    @beta.setter
    def beta(self, b):
        assert (b is None or b > 0), "Beta 0 or less."
        self.__beta = float(b)

    @property
    def coordinates(self):
        """(n_dof, n_beads) ndarray of floats: Array containing the coordinates
        of each degree of freedom in au. The first axis is the degrees of
        freedom and the second axis the beads."""

        # assure correct format.
        if self._c_type != 'xpacdt':
            self.__format_coordinates()
        return self.__coordinates

    @property
    def momenta(self):
        """(n_dof, n_beads) ndarray of floats: Array containing the momenta
        of each degree of freedom in au. The first axis is the degrees of
        freedom and the second axis the beads."""

        # assure correct format.
        if self._c_type != 'xpacdt':
            self.__format_coordinates()
        return self.__momenta

# TODO: Do we need to document these basic functions of the interface?
    def __getitem__(self, key):
        return self.store[self.__keytransform__(key)]

    def __setitem__(self, key, value):
        self.store[self.__keytransform__(key)] = value

    def __delitem__(self, key):
        del self.store[self.__keytransform__(key)]

    def __iter__(self):
        return iter(self.store)

    def __len__(self):
        return len(self.store)

    def __keytransform__(self, key):
        return key

    def _parse_file(self):
        """
        Parses the text of an input file and saves it as a dictonary of
        sections. Each section then is also an dictonary of set variables.
        """

        no_comment_text = re.sub(r"#.*?\n", "\n", self._intext)
        no_newline_text = re.sub(r"(\n\s*?\n)+", "\n", no_comment_text)
        # *? is non-greedy; DOTALL matches also newlines
        section_texts = re.findall(r"(\$.*?)\$end", no_newline_text,
                                   flags=re.DOTALL | re.IGNORECASE)
        section_texts = [a.strip() for a in section_texts]

        for section in section_texts:
            if section[0:12] == "$coordinates":
                try:
                    match = re.search(r"\$(\w+).*?\n.*type.*=\s*(\S+)(.*)",
                                      section, flags=re.DOTALL)
                    keyword = match.group(1)
                    self._c_type = match.group(2)
                    values = match.group(3)
                except AttributeError:
                    raise IOError("Coordinate type not given.")

                if self._c_type == 'xyz':
                    self._parse_xyz(values)
                elif self._c_type == 'mass-value':
                    self._parse_mass_value(values)
                else:
                    raise IOError("Coordinate type not understood: "
                                  + self._c_type)

            elif section[0:8] == "$momenta":
                d = StringIO(section[8:])
                self.__momenta = np.loadtxt(d)
            else:
                match = re.search(r"\$(\w+).*?\n(.*)", section,
                                  flags=re.DOTALL)
                keyword = match.group(1)
                values = match.group(2)

                if keyword in self.store:
                    # TODO: Use Better Error
                    raise IOError("Key '" + keyword + "' defined twice!")
                else:
                    self.store[keyword] = self._parse_values(values)

    def _parse_xyz(self, values):
        """
        Parse coordinate input that have an atom symbol and the corresponding
        xyz coordinates per line. The format has to be as follows. The first
        entry per line gives the atom symbol. The next three entries give the
        xyz positions in bohr. Each RPMD bead has to come in a new line!

        The results are stored in self.masses, which are the au (not amu!)
        masses for each atom, and in self.coordinates, which is a two-d
        numpy array of floats.

        Parameters
        ----------
        values : str
            String representation of the input.
        """

        self._c_type = "xyz"
        d = StringIO(values)
        try:
            # TODO write a small wrapper for isotope masses!
            mc = np.loadtxt(d, ndmin=2,
#                            converters={0: lambda s: periodic[str(s)[2]].mass})
                            converters={0: lambda s: units.atom_mass(str(s)[2])})
        except AttributeError as e:
            raise type(e)(str(e) + "\nXPACDT: Unknwon atomic symbol given!")
        except ValueError as e:
            raise type(e)(str(e) + "\nXPACDT: Too few/many coordinates given. "
                                   "Please check the error for the line "
                                   "number with the first inconsistency.")

        self.masses = mc[:, 0].copy()
        self.__coordinates = mc[:, 1:].copy()

    def _parse_mass_value(self, values):
        """
        Parse coordinate input that has a mass and a coordinate value per line.
        The format has to be as follows. The first entry per line gives the
        mass for this degree of freedom (in au, not amu). The next entry is
        the coordinate value for this degree of freedom. All bead values can
        be given in one line if the same number of beads is used for all
        degrees of freedom.

        The results are stored in self.masses, which are the au (not amu!)
        masses for each atom, and in self.coordinates, which is a two-d
        numpy array of floats.

        Parameters
        ----------
        values : str
            String representation of the input.
        """

        self._c_type = "mass-value"
        d = StringIO(values)
        try:
            mc = np.loadtxt(d, ndmin=2)
        except ValueError as e:
            raise type(e)(str(e) + "\nXPACDT: Too few/many beads given. "
                                   "Please check the error for the line "
                                   "number with the first inconsistency.")

        self.masses = mc[:, 0].copy()
        self.__coordinates = mc[:, 1:].copy()

    def _parse_values(self, values):
        """
        Parses the text of a section in the input file and creates
        a dictonary.

        Parameters
        ----------
        values : str
                 The string of values read from the input file.

        Returns
        ----------
        dictonary
                 A dictonary representation of the parsed text. For
                 each line in the input a key, value pair is generated.
        """

        value_dict = {}
        for key_value_pair in re.split(r"\n", values):
            key_value = re.split(r"=", key_value_pair)

            if len(key_value) == 1:
                value_dict[key_value[0].strip()] = ""

            elif len(key_value) == 2:
                value_dict[key_value[0].strip()] = key_value[1].strip()

            else:
                # TODO: Use Better Error
                raise IOError("Too many '=' in a key-Value pair: "
                              + key_value_pair)

        return value_dict

    def __format_coordinates(self):
        """ Reformat positions to match the desired format, i.e.,  The first
        axis is the degrees of freedom and the second axis the beads. If
        momenta are present we also reformat those. """

        if self._c_type == 'mass-value':
            assert (self.__coordinates.shape[0] == self.n_dof),\
               ("Degrees of freedom and coordinate shape do not match")

            # Check if only centroid value is given for more than one beads,
            # if yes, sample free ring polymer distribution
            if (self.__coordinates.shape[1] == 1
                    and np.all([i != 1 for i in self.n_beads])):
                rp_coord = np.zeros((self.n_dof, max(self.n_beads)))
                rp_momenta = np.zeros((self.n_dof, max(self.n_beads)))
                NMtransform_type = self.get('rpmd').get("nm_transform", "matrix")

                for i in range(self.n_dof):
                    rp_coord[i] = RPtrafo.sample_free_rp_coord(
                        self.n_beads[i], self.masses[i], self.beta,
                        self.__coordinates[i, 0], NMtransform_type)
                    if self.__momenta is not None:
                        rp_momenta[i] = RPtrafo.sample_free_rp_momenta(
                            self.n_beads[i], self.masses[i], self.beta,
                            self.__momenta[i, 0], NMtransform_type)

                self.__coordinates = rp_coord.copy()
                if self.__momenta is not None:
                    self.__momenta = rp_momenta.copy()

            else:
                self.__coordinates = self.__coordinates.reshape((self.n_dof, -1))

                try:
                    self.__momenta = self.__momenta.reshape(self.__coordinates.shape)

                # No momenta set
                except AttributeError:
                    pass
                # Wrong number of momenta given
                except ValueError as e:
                    raise type(e)(str(e) + "\nXPACDT: Number of given momenta "
                                           "and coordinates do not match!")

            self._c_type = 'xpacdt'

        elif self._c_type == 'xyz':
            assert (self.n_dof % 3 == 0), ("Degrees of freedom needs to be"
                                           "multiple of 3 for 'xyz' format")
            # TODO: Need to check if all dof of an atom has same nbeads?
            assert ((self.__coordinates.shape[0] == self.n_dof / 3)
                    or (self.__coordinates.shape[0] == int(np.sum(self.n_beads) / 3))),\
                   ("Degrees of freedom and coordinate shape do not match")

            # Check if all bead values are given for each degree of freedom;
            # if not, sample from free rp distribution
            if (self.__coordinates.shape[0] == int(np.sum(self.n_beads) / 3)):
                # reordering; only works for same number of beads for now!
                n_max = max(self.n_beads)
                self.masses = self.masses[::n_max]
                self.masses = np.array([self.masses[i//3]
                                        for i in range(self.n_dof)])
                self.__coordinates = np.array([self.__coordinates[i::n_max]
                                               for i in range(n_max)])\
                    .flatten().reshape((self.n_dof, -1), order='F')

                try:
                    self.__momenta = np.array([self.__momenta[i::n_max]
                                               for i in range(n_max)])\
                        .flatten().reshape(self.__coordinates.shape, order='F')

                # No momenta set
                except (AttributeError, TypeError):
                    pass
                # Wrong number of momenta given
                except ValueError as e:
                    raise type(e)(str(e) + "\nXPACDT: Number of given momenta "
                                           "and coordinates does not match!")
            else:
                masses_dof = np.zeros(self.n_dof)
                rp_coord = np.zeros((self.n_dof, max(self.n_beads)))
                rp_momenta = np.zeros((self.n_dof, max(self.n_beads)))
                NMtransform_type = self.get('rpmd').get("nm_transform", "matrix")

                for i in range(self.n_dof):
                    masses_dof[i] = self.masses[i//3]
                    rp_coord[i] = RPtrafo.sample_free_rp_coord(
                        self.n_beads[i], masses_dof[i], self.beta,
                        self.__coordinates[i // 3, i % 3], NMtransform_type)
                    if self.__momenta is not None:
                        rp_momenta[i] = RPtrafo.sample_free_rp_momenta(
                            self.n_beads[i], masses_dof[i], self.beta,
                            self.__momenta[i // 3, i % 3], NMtransform_type)

                self.masses = masses_dof.copy()
                self.__coordinates = rp_coord.copy()
                if self.__momenta is not None:
                    self.__momenta = rp_momenta.copy()

            self._c_type = 'xpacdt'<|MERGE_RESOLUTION|>--- conflicted
+++ resolved
@@ -43,11 +43,8 @@
 import os
 import re
 
-<<<<<<< HEAD
 import XPACDT.Dynamics.RingPolymerTransformations as RPtrafo
-=======
 import XPACDT.Tools.Units as units
->>>>>>> fcdc3379
 
 
 class Inputfile(collections.MutableMapping):
