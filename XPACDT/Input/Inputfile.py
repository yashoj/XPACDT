--- conflicted
+++ resolved
@@ -80,8 +80,7 @@
             self._intext = infile.read()
 
         self._parse_file()
-<<<<<<< HEAD
-=======
+
         if 'system' in self.store:
             self.n_dof = int(self.get('system').get('dof'))
             if 'rpmd' in self.store:
@@ -93,7 +92,6 @@
                 self.beta = float(self.get('rpmd').get('beta'))
             else:
                 self.n_beads = '1'
->>>>>>> 333636da
 
         if self.__coordinates is not None:
             self.__format_coordinates()
