##############################################################################
# This is supposed to be a full documentation of possible input parameters! ##
# More comments go here ######################################################
##############################################################################

$system                     # general parameters

seed = 0                    # Seed for random number generator
dof = 4                     # the number of degrees of freedom
job = sample	                # The job type (possible: sample, propagate, analyze, plot)
Interface = OneDPolynomial  # the interface to the potential to be used (possible: OneDPolynomial)
folder = test               # the folder for the trajectories

# optional:
picklefile = NameHere.dat   # optional name of pickle file - else: pickle.dat
time = 0 fs                 # the current time of the system in either fs or au

# override or add (for sampling with existing folder)
# continue (for continueing a propagation)
# intermediate_write (for writing the pickle file every output timestep)
$end

##############################################################################

$OneDPolynomial # must match the interface specified; specific to each interface

a = 0 0 0.5
x0 = 0
$end

##############################################################################

$rpmd                       # RPMD input

beads = 4                   # Number of beads used; 1 or even numbers; TODO: different numbers
beta = 8.0                  # Beta used for the springs
$end

##############################################################################

$thermostat                 # thermostat input

method = MassiveAndersen    # Thermostat method (possible: MassiveAndersen; desired:...)
time = 100 fs               # timescale for thermostattting
$end

##############################################################################

$sampling               # sampling input

method = Wigner         # method to be used for sampling (possible: Wigner, Quasiclassical, Fixed, Thermostatted)
samples = 1000          # number of samples to be collected

# optional:
modes = 2 3 4           # modes to be sampled (possible: 'linear', 'nonlinear', list of integers, empty)
quantum_numbers = 0 0 2 # the quantum number used in Quasiclassical sampling for each mode
temperature = 300       # in Kelvin
time = 10 fs            # time between samples in fs or au

$end

##############################################################################

$nuclei_propagator             # nuclei propagator input

method = VelocityVerlet # method to be used for propagating (possible: VelocityVerlet)
timestep = 0.01 fs      # timestep in fs or au

# optional:
# TODO
$end

##############################################################################

$propagation	    # propagation input

time_end = 1.0 au # end time for propagation

# optional:
time_start = 1.0 au # start time set for the system
time_output = 1.0 # time step used for the full system and logging; if not given, the timestep of the nuclei is used
$end

##############################################################################

$coordinates	           # coordinates given here

type = mass-value      # coordinate format (possible: mass-value, xyz); TODO: description here
1.0 2.0 3.0
2.0 1.0 4.0
$end

##############################################################################

$momenta               # momenta, must be the same ordering as coordinates

1.0 2.0 3.0
4.0 5.0 6.0
$end

##############################################################################

<<<<<<< HEAD
$command1 # commands are used for analysis - command name is also used for output file name
op = +pos # operations
op0 = +pos
value = histogram -3.0 3.0 10 # way to analyze the data; could be 'mean', 'std' 'percentile x', 'histogram min max n'
format = value # format for printing: time - one line per timestep; value - one line per value
$end
=======

>>>>>>> bfcb5d6c
### more comments!!<|MERGE_RESOLUTION|>--- conflicted
+++ resolved
@@ -100,14 +100,11 @@
 
 ##############################################################################
 
-<<<<<<< HEAD
 $command1 # commands are used for analysis - command name is also used for output file name
 op = +pos # operations
 op0 = +pos
 value = histogram -3.0 3.0 10 # way to analyze the data; could be 'mean', 'std' 'percentile x', 'histogram min max n'
 format = value # format for printing: time - one line per timestep; value - one line per value
 $end
-=======
 
->>>>>>> bfcb5d6c
 ### more comments!!