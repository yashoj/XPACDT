--- conflicted
+++ resolved
@@ -38,16 +38,13 @@
 
 $rpmd                       # RPMD input
 
-<<<<<<< HEAD
 # Required parameters
 beads = 4                   # integer, required: Number of beads used; 1 or even numbers
 beta = 8.0                  # float, required: Beta used for the springs in au.
 
-=======
-beads = 4                   # Number of beads used; 1 or even numbers; TODO: different numbers
-beta = 8.0                  # Beta used for the springs
-nm_transform = matrix       # Optional; ring polymer normal mode transformation type (possible: 'matrix' (default), 'fft')
->>>>>>> 9f440b64
+# Optional parameters
+nm_transform = matrix       # (matrix, fft), optional: ring polymer normal mode transformation type
+
 $end
 
 ##############################################################################
