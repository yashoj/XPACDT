--- conflicted
+++ resolved
@@ -5,7 +5,6 @@
 
 $system                     # general parameters
 
-<<<<<<< HEAD
 # Required parameters
 dof = 4                     # integer, required: the number of degrees of freedom
 job = sample	                # (sample, propagate, analyze, plot), required: The job type.
@@ -20,14 +19,6 @@
 add                         # optional: For sampling with existing folder: add samples up to required number; either add or overwrite can be given
 continue                    # optional: If given, the propagation is continue.
 intermediate_write          # optional: If givenm the pickle file is write every output timestep
-=======
-seed = 0                    # Seed for random number generator
-dof = 4                     # the number of degrees of freedom
-job = sample	                # The job type (possible: sample, propagate, analyze, plot)
-electrons = SurfaceHoppingElectrons  # Electronic method to be used (possible: SurfaceHoppingElectrons, NRPMDElectrons)
-Interface = OneDPolynomial  # the interface to the potential to be used (possible: OneDPolynomial)
-folder = test               # the folder for the trajectories
->>>>>>> 83344081
 
 $end
 
@@ -71,7 +62,6 @@
 
 ##############################################################################
 
-<<<<<<< HEAD
 # $EckartBarrier # must match the interface specified; specific to each interface
 # 
 # # Required parameter set 1 - please see the definition of the Eckart barrier
@@ -88,7 +78,45 @@
 
 ##############################################################################
 
+$Morse1D   # must match the interface specified; specific to each interface
+
+# Required parameters
+De = 0.04556 # float; Dissociation energy in hartree
+a = 1.94     # float; TODO 0.97
+re = 2.50    # float; equilibrium position of morse oscillator in bohr
+b = 0.04556  # float; constant vertical shift of the energy in hartree
+$end
+
+##############################################################################
+
+$MorseDiabatic  # must match the interface specified; specific to each interface
+
+# Required parameters
+model_type = model_1         # Model number to be used (possible: model_1, model_2, model_3)
+n_states = 3                 # Number of morse diabatic states (possible: 2, 3)
+$end
+
+##############################################################################
+
+$Dissociation2states  # must match the interface specified; specific to each interface
+
+# Required parameters
+model_type = strong_coupling         # Model type to be used (possible: strong_coupling, weak_coupling)
+$end
+
+##############################################################################
+
+$TullyModel  # must match the interface specified; specific to each interface
+
+# Required parameters
+model_type = model_A         # Model type to be used (possible: model_A, model_B, model_C)
+$end
+
+##############################################################################
+
 # $plot		# For plotting potential energy surfaces
+
+# Required parameters
 # dof = 1 2	  # 1 or 2 integers. The degrees of freedom that should be scanned. Indices start at 0.
 # start = 1.0 1.0 # Start values of the degrees of freedom that are scanned.
 # end = 3.0 3.0	  # End values of the degrees of freedom that are scanned.
@@ -98,37 +126,6 @@
 # internal	  # Use of internal degrees of freedom as definied in specific interfaces.
 # optimize	  # If all not scanned degrees of freedom are optimized (instead of kept at the initial value).
 # $end
-=======
-$Morse1D   # must match the interface specified; specific to each interface
-
-De = 0.04556
-a = 1.94  # 0.97
-re = 2.50  # 1.70
-b = 0.04556
-$end
-
-##############################################################################
-
-$MorseDiabatic  # must match the interface specified; specific to each interface
-
-model_type = model_1         # Model number to be used (possible: model_1, model_2, model_3)
-n_states = 3                 # Number of morse diabatic states (possible: 2, 3)
-$end
-
-##############################################################################
-
-$Dissociation2states  # must match the interface specified; specific to each interface
-
-model_type = strong_coupling         # Model type to be used (possible: strong_coupling, weak_coupling)
-$end
-
-##############################################################################
-
-$TullyModel  # must match the interface specified; specific to each interface
-
-model_type = model_A         # Model type to be used (possible: model_A, model_B, model_C)
-$end
->>>>>>> 83344081
 
 ##############################################################################
 
