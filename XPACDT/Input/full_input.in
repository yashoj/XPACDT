##############################################################################
# This is supposed to be a full documentation of possible input parameters! ##
# More comments go here ######################################################
##############################################################################

$system                     # general parameters

# Required parameters
dof = 4                     # integer, required: the number of degrees of freedom
<<<<<<< HEAD
job = sample	            # (sample, propagate, analyze, plot, full), required: The job type.
Interface = OneDPolynomial  # (OneDPolynomial, BKMP2, CW, LWAL, EckartBarrier), required: The interface to the potential to be used.
folder = test               # string, required (except for job = plot): Folder for the trajectories. 
       	 		    # For job = full, sample, analyze, this is the base folder containing the trj_* folders
			    # For job = propagate, this is the specific trj_* folder of the trajectory.
=======
job = sample	                # (sample, propagate, analyze, plot), required: The job type.
electrons = SurfaceHoppingElectrons  # Electronic method to be used (possible: AdiabaticElectrons (default),
                                     #      SurfaceHoppingElectrons, NRPMDElectrons)
Interface = OneDPolynomial  # (OneDPolynomial, BKMP2, CW, LWAL, EckartBarrier, Morse1D, MorseDiabatic, Dissociation2states, TullyModel), required: The interface to the potential to be used.
folder = test               # string, required: Base folder for the trajectories.
>>>>>>> b35279c3

# Optional parameters
seed = 0                    # integer, optional : Seed for random number generator
picklefile = NameHere.dat   # string, optional: Name of pickle file - else: pickle.dat
time = 0 fs                 # float, optional: The current time of the system in either fs or au.
overwrite                   # optional: For sampling with existing folder: overwrite old files; either add or overwrite can be given
add                         # optional: For sampling with existing folder: add samples up to required number; either add or overwrite can be given
continue                    # optional: If given, the propagation is continue.
intermediate_write          # optional: If givenm the pickle file is write every output timestep

$end

##############################################################################

$SurfaceHoppingElectrons  # must match the electrons specified; specific to each electronic method

basis = adiabatic         # Electronic state basis representation (possible: adiabatic, diabatic; default: adiabatic)
initial_state = 0         # Initial state of the system (Counting starts from 0)
n_steps = 100             # Number of electronic steps to be performed for each nuclear steps (default: 1)

rpsh_type = bead          # Type of ring polymer surface hopping (RPSH) 
                          # (possible: bead, centroid, density_matrix; default: bead)
rpsh_rescaling = bead     # Type of RPSH rescaling; this can be done to conserve 
                          # bead or centroid energy (possible: bead, centroid; default: bead)
rescaling_type = nac      # Type of momentum rescaling; (possible: nac, gradient; default: nac)

evolution_picture = schroedinger  # Representation/picture for quantum evolution (possible: schroedinger (default), interaction)
ode_solver = runga_kutta  # ODE solver to be used for propagation (possible: runga_kutta (default), scipy,
                          #     unitary (this needs 'evolution_picture' = schroedinger))
$end

##############################################################################

$NRPMDElectrons      # must match the electrons specified; specific to each electronic method

basis = diabatic     # Electronic state basis representation (possible: adiabatic, diabatic)
$end

##############################################################################

$OneDPolynomial # must match the interface specified; specific to each interface

# Required parameters
a = 0 0 0.5     # floats separated by spaces, required: Expansion coefficients for the polynomial.

# Optional parameters
x0 = 0          # float, optional: Equilibrium position of the polynomial.

$end

##############################################################################

# These fitted PES don't have any parameters.
$BKMP
$end

$CW
$end

$LWAL
$end

##############################################################################

# $EckartBarrier # must match the interface specified; specific to each interface
# 
# # Required parameter set 1 - please see the definition of the Eckart barrier
# A = 0.0     # float
# B = 0.25    # float
# L = 1.0     # float
# 
# # Alternative parameter set - please see the definition of the Eckart barrier
# w = 0.001   # float
# h = 0.2     # float
# d = 0.0     # float
# m = 1836    # float
# $end

##############################################################################

$Morse1D   # must match the interface specified; specific to each interface

# Required parameters
De = 0.04556 # float; Dissociation energy in hartree
a = 1.94     # float; TODO 0.97
re = 2.50    # float; equilibrium position of morse oscillator in bohr
b = 0.04556  # float; constant vertical shift of the energy in hartree
$end

##############################################################################

$MorseDiabatic  # must match the interface specified; specific to each interface

# Required parameters
model_type = model_1         # Model number to be used (possible: model_1, model_2, model_3)
n_states = 3                 # Number of morse diabatic states (possible: 2, 3)
$end

##############################################################################

$Dissociation2states  # must match the interface specified; specific to each interface

# Required parameters
model_type = strong_coupling         # Model type to be used (possible: strong_coupling, weak_coupling)
$end

##############################################################################

$TullyModel  # must match the interface specified; specific to each interface

# Required parameters
model_type = model_A         # Model type to be used (possible: model_A, model_B, model_C)
$end

##############################################################################

# $plot		# For plotting potential energy surfaces

# Required parameters
# dof = 1 2	  # 1 or 2 integers. The degrees of freedom that should be scanned. Indices start at 0.
# start = 1.0 1.0 # Start values of the degrees of freedom that are scanned.
# end = 3.0 3.0	  # End values of the degrees of freedom that are scanned.
# step = 0.1 0.1  # Step size in the scan.
# 
# Optional parameters:
# internal	  # Use of internal degrees of freedom as definied in specific interfaces.
# optimize	  # If all not scanned degrees of freedom are optimized (instead of kept at the initial value).
# $end

##############################################################################

$rpmd                       # RPMD input

# Required parameters
beads = 4                   # integer, required: Number of beads used; 1 or even numbers
beta = 8.0                  # float, required: Beta used for the springs in au.

# Optional parameters
nm_transform = matrix       # (matrix, fft), optional: ring polymer normal mode transformation type

$end

##############################################################################

$thermostat                 # thermostat input

# Required parameters
method = MassiveAndersen    # Thermostat method (possible: MassiveAndersen; desired:...)
time = 100 fs               # timescale for thermostattting
temperature = 300           # in Kelvin

$end

##############################################################################

$sampling               # sampling input

method = Wigner         # method to be used for sampling (possible: Wigner, Quasiclassical, Fixed, Thermostatted)
samples = 1000          # number of samples to be collected

# optional:
modes = 2 3 4           # modes to be sampled (possible: 'linear', 'nonlinear', list of integers, empty); option for 'Wigner', 'Quasiclassical'
quantum_numbers = 0 0 2 # the quantum number used in 'Quasiclassical' sampling for each mode
temperature = 300       # in Kelvin; option for 'Wigner', if given and thermostatt is used, both temperatures have to match
time = 10 fs            # time between samples in fs or au; required option for 'Thermostatted';
                        # needs to be multiple of 'timestep' in 'nuclei_propagator'
$end

##############################################################################

$nuclei_propagator             # nuclei propagator input

method = VelocityVerlet # method to be used for propagating (possible: VelocityVerlet)
timestep = 0.01 fs      # timestep in fs or au

$end

##############################################################################

$propagation	    # propagation input

time_end = 1.0 au    # end time for propagation

# optional:
time_start = 1.0 au  # start time set for the system
time_output = 1.0 au # time step used for the full system and logging; if not given, the timestep of the nuclei is used;
                     # needs to be multiple of 'timestep' in 'nuclei_propagator'
$end

##############################################################################

$coordinates	           # coordinates given here

type = mass-value      # coordinate format (possible: mass-value, xyz);
       		       # 	    mass-value: mass followed by all bead positions for a dof per line
		       #	    xyz: A atom name and x-, y-, and z-coordinate per line for each bead, and repeated for each dof
1.0 2.0 3.0
2.0 1.0 4.0
$end


$coordinates	           # coordinates given here

type = xyz             # coordinate format (possible: mass-value, xyz);
       		       # 	    mass-value: mass followed by all bead positions for a dof per line
		       #	    xyz: A atom name and x-, y-, and z-coordinate per line for each bead, and repeated for each dof
H 1.2 0.0 0.0
H -1.2 0.0 0.0
O 0.0 0.0 0.0
$end


##############################################################################

$momenta               # momenta, must be the same ordering as coordinates

1.0 2.0 3.0
4.0 5.0 6.0
$end

##############################################################################

$positionShift	       # Fixed linear shift in positions centroid added to the sampled values;
		       # Format has to be the same as in $coordinates, but only for 1 bead as only centroid shifts are allowed

1.0 2.0 3.0
2.0 1.0 4.0
$end

##############################################################################

$momentumShift         # Fixed linear shift in momentum centroid added to the sampled values;
		       # Format has to be the same as in $momenta, but only for 1 bead as only centroid shifts are allowed


1.0 2.0 3.0
4.0 5.0 6.0
$end

##############################################################################

$commandNAME                    # commands are used for analysis - command name is also used for output file name if no other name given.

op = +pos                       # operation to be performed; see help for details!
format = value                  # format for file output: (possible: 'time', 'value', '2d'); time - one line per timestep; value - one line per value; '2d' - Blocked data for 2d plotting of a histogram over time
value = histogram -3.0 3.0 10   # way to analyze the data; possible: 'mean', 'std' 'percentile x', 'histogram min_value max_value number_bins', '2dhistogram min_value_1 max_value_1 number_bins_1 min_value_2 max_value_2 number_bins_2')

# optional:
op0 = +pos                      # t=0 operation for correlation functions; see help for details!
filename = blah                 # Name for output file
2op0 = +pos                     # t=0 operation for 2d histogram
2op = +pos                      # second operation for 2d histogram
step = index 1 2 3              # Time step indices to be used. Optional: if not given, all steps will be used.
                                # Can also be "step = last" in which case just the index of the last time step 
                                # from each trajectory is used.
$end

### more comments!!<|MERGE_RESOLUTION|>--- conflicted
+++ resolved
@@ -7,21 +7,20 @@
 
 # Required parameters
 dof = 4                     # integer, required: the number of degrees of freedom
-<<<<<<< HEAD
 job = sample	            # (sample, propagate, analyze, plot, full), required: The job type.
-Interface = OneDPolynomial  # (OneDPolynomial, BKMP2, CW, LWAL, EckartBarrier), required: The interface to the potential to be used.
+
+Interface = OneDPolynomial  # (OneDPolynomial, BKMP2, CW, LWAL, EckartBarrier, Morse1D, MorseDiabatic, Dissociation2states, TullyModel)
+	    		    # required: The interface to the potential to be used.
+
 folder = test               # string, required (except for job = plot): Folder for the trajectories. 
        	 		    # For job = full, sample, analyze, this is the base folder containing the trj_* folders
 			    # For job = propagate, this is the specific trj_* folder of the trajectory.
-=======
-job = sample	                # (sample, propagate, analyze, plot), required: The job type.
-electrons = SurfaceHoppingElectrons  # Electronic method to be used (possible: AdiabaticElectrons (default),
-                                     #      SurfaceHoppingElectrons, NRPMDElectrons)
-Interface = OneDPolynomial  # (OneDPolynomial, BKMP2, CW, LWAL, EckartBarrier, Morse1D, MorseDiabatic, Dissociation2states, TullyModel), required: The interface to the potential to be used.
-folder = test               # string, required: Base folder for the trajectories.
->>>>>>> b35279c3
-
-# Optional parameters
+
+# Optional parameters
+
+electrons = SurfaceHoppingElectrons  # (AdiabaticElectrons (default), SurfaceHoppingElectrons, NRPMDElectrons)
+	      			     # string, optional: Method to treat non-adiabatic dynamics
+
 seed = 0                    # integer, optional : Seed for random number generator
 picklefile = NameHere.dat   # string, optional: Name of pickle file - else: pickle.dat
 time = 0 fs                 # float, optional: The current time of the system in either fs or au.
@@ -36,25 +35,31 @@
 
 $SurfaceHoppingElectrons  # must match the electrons specified; specific to each electronic method
 
-basis = adiabatic         # Electronic state basis representation (possible: adiabatic, diabatic; default: adiabatic)
-initial_state = 0         # Initial state of the system (Counting starts from 0)
-n_steps = 100             # Number of electronic steps to be performed for each nuclear steps (default: 1)
-
-rpsh_type = bead          # Type of ring polymer surface hopping (RPSH) 
-                          # (possible: bead, centroid, density_matrix; default: bead)
-rpsh_rescaling = bead     # Type of RPSH rescaling; this can be done to conserve 
-                          # bead or centroid energy (possible: bead, centroid; default: bead)
-rescaling_type = nac      # Type of momentum rescaling; (possible: nac, gradient; default: nac)
-
-evolution_picture = schroedinger  # Representation/picture for quantum evolution (possible: schroedinger (default), interaction)
-ode_solver = runga_kutta  # ODE solver to be used for propagation (possible: runga_kutta (default), scipy,
-                          #     unitary (this needs 'evolution_picture' = schroedinger))
+# Required parameters
+initial_state = 0         # integer, required: Initial state of the system (Counting starts from 0)
+
+# Optional parameters
+basis = adiabatic         # string, optional, (adiabatic (default), diabatic)
+      			  # Electronic basis employed 
+n_steps = 100             # integer, optional, default: 1
+	  		  # Number of electronic time steps to be performed for each nuclear steps
+rpsh_type = bead          # string, optional (bead (default), centroid, density_matrix)
+	    		  # Type of ring polymer surface hopping (RPSH) 
+rpsh_rescaling = bead     # string, optional (bead (default), centroid)
+	       	 	  # Type of momentum rescaling in RPSH; 
+			  # This will either conserve the full ring polymer Hamiltonian or the centroid energy
+rescaling_type = nac      # string, optional (nac (default), gradient)
+	       	 	  # Direction for momentum rescaling in surface hopping. 
+evolution_picture = schroedinger  # string, optional (schroedinger (default), interaction) 
+		    		  # Representation/picture for quantum evolution of the electronic subsystem
+ode_solver = runga_kutta  # string, optional (runge_kutta (default), scipy, unitary)
+	     		  # ODE solver to be used for propagation 
+			  # Please note that 'unitary' requires 'evolution_picture = schroedinger'
 $end
 
 ##############################################################################
 
 $NRPMDElectrons      # must match the electrons specified; specific to each electronic method
-
 basis = diabatic     # Electronic state basis representation (possible: adiabatic, diabatic)
 $end
 
