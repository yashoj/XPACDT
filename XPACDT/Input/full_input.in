##############################################################################
# This is supposed to be a full documentation of possible input parameters! ##
# More comments go here ######################################################
##############################################################################

$system                     # general parameters

# Required parameters
dof = 4                     # integer: the number of degrees of freedom
job = sample	                # (sample, propagate, analyze, plot, full): The job type.

Interface = OneDPolynomial  # (OneDPolynomial, Triatomic, EckartBarrier, Morse1D, MorseDiabatic, Dissociation2states, TullyModel)
            	                # The interface to the potential to be used.

folder = test               # string (except for job = plot): Folder for the trajectories. 
                            # For job = full, sample, analyze, this is the base folder containing the trj_* folders
                            # For job = propagate, this is the specific trj_* folder of the trajectory.

# Optional parameters

electrons = SurfaceHoppingElectrons  # (AdiabaticElectrons (default), SurfaceHoppingElectrons, NRPMDElectrons)
                                     # string: Method to treat non-adiabatic dynamics
                                     # Specific options for this can be given in an input section below.
                                     # The name of the section must match the name given here.

seed = 0                    # integer: Seed for random number generator; else the current time is used.
picklefile = NameHere.dat   # string: Name of pickle file - else: pickle.dat
time = 0 fs                 # float: The current time of the system in either fs or au.
$end

##############################################################################

$SurfaceHoppingElectrons  # must match the electrons specified; specific to each electronic method

# Required parameters
initial_state = 0         # integer, required: Initial state of the system (Counting starts from 0)

# Optional parameters
basis = adiabatic         # (adiabatic (default), diabatic), string:
                          # Electronic basis employed 

n_steps = 100             # integer, default: 1
                          # Number of electronic time steps to be performed for each nuclear steps

rpsh_type = bead          # (centroid (default), bead, density_matrix), string:
                          # Type of ring polymer surface hopping (RPSH) 

rpsh_rescaling = bead     # (bead (default), centroid), string:
                          # Type of momentum rescaling in RPSH; 
                          # This will either conserve the full ring polymer Hamiltonian or the centroid energy

rescaling_type = nac      # (nac (default), gradient), string:
                          # Direction for momentum rescaling in surface hopping.

evolution_picture = schroedinger  # (schroedinger (default), interaction), string:
                                  # Representation/picture for quantum evolution of the electronic subsystem

ode_solver = runga_kutta  # (scipy (default), runge_kutta, unitary), string:
                          # ODE solver to be used for propagation
                          # Please note that 'unitary' requires 'evolution_picture = schroedinger'
$end

##############################################################################

$NRPMDElectrons      # must match the electrons specified; specific to each electronic method

# Required parameters
initial_state = 0         # integer, required: Initial state of the system (Counting starts from 0)
$end

##############################################################################

$OneDPolynomial # must match the interface specified; specific to each interface

# Required parameters
a = 0 0 0.5     # floats separated by spaces, required: Expansion coefficients for the polynomial.

# Optional parameters
x0 = 0          # float, optional: Equilibrium position of the polynomial.

$end

##############################################################################

<<<<<<< HEAD

$Triatomic
# Required paramter
name = BKMP2	# (BKMP2, CW, LWAL) String, Name of the fitted pes
=======
$Triatomic # must match the interface specified; specific to each interface

# Required parameters
name = BKMP2    # (BKMP2, LWAL, CW), string: Name of the PES
>>>>>>> 355a133f
$end

##############################################################################

$EckartBarrier # must match the interface specified; specific to each interface

# Required parameter set 1 - please see the definition of the Eckart barrier
A = 0.0       # float; See definition of an asymmetric Eckart barrier (e.g., in the interface documentation)
B = 0.25      # float; See definition of an asymmetric Eckart barrier (e.g., in the interface documentation)
L = 1.0       # float; See definition of an asymmetric Eckart barrier (e.g., in the interface documentation)

# Alternative parameter set - please see the definition of the Eckart barrier
w = 0.001     # float; imaginary frequency of the barrier in au
h = 0.2       # float; barrier height in au
d = 0.0       # float; difference between reactant and product asymptots in au
m = 1836      # float; mass of the system in au
$end

##############################################################################

$Morse1D   # must match the interface specified; specific to each interface

# Required parameters
De = 0.04556    # float; Dissociation energy in hartree
a = 1.94        # float; connected to the width of the Morse potential (see interface documentation)
re = 2.50       # float; equilibrium position of morse oscillator in bohr
b = 0.04556     # float; constant vertical shift of the energy in hartree
$end

##############################################################################

$MorseDiabatic  # must match the interface specified; specific to each interface

# Required parameters
model_type = model_1         # (model_1, model_2, model_3), string: Model number to be used
n_states = 3                 # (2, 3), int: Number of morse diabatic states 
$end

##############################################################################

$Dissociation2states  # must match the interface specified; specific to each interface

# Required parameters
model_type = strong_coupling         # (strong_coupling, weak_coupling), string: Model type to be used.
$end

##############################################################################

$TullyModel  # must match the interface specified; specific to each interface

# Required parameters
model_type = model_A         # (model_A, model_B, model_C), string: Model type to be used.
$end

##############################################################################

$plot             # For plotting potential energy surfaces

# Required parameters
dof = 1 2         # 1 or 2 integers. The degrees of freedom that should be scanned. Indices start at 0.
start = 1.0 1.0   # 1 or 2 floats: Start values of the degrees of freedom that are scanned.
end = 3.0 3.0     # 1 or 2 floats: End values of the degrees of freedom that are scanned.
step = 0.1 0.1    # 1 or 2 floats: Step size in the scan.

# Optional parameters:
<<<<<<< HEAD
# internal	             # Use of internal degrees of freedom as definied in specific interfaces.
# optimize	             # If all not scanned degrees of freedom are optimized (instead of kept at the initial value).
# diabatic    # (adiabatic (default), diabaitc) Whether to plot adiabatic or diabatic states
# S = 1                  # Integer, default: 0; State of the system to be plotted
                         # or 'diabatic' is given, two integers to plot offdiagonal diabatic matrix elements.
# $end
=======
internal	                # Use of internal degrees of freedom as definied in specific interfaces.
optimize	                # If all not scanned degrees of freedom are optimized (instead of kept at the initial value).
picture = adiabatic     # (adiabatic (default), diabatic), string: The type of electronic states to be plotted.
state = 1               # 1 or 2 integers, default 0: If one integer given, the adiabatic state or diagonal diabatic elements to plot.
                        #                             If two integers given: The offdiagonal diabatic element to plot, requires: 'picture = diabatic'
$end
>>>>>>> 355a133f

##############################################################################

$rpmd                       # RPMD input

# Required parameters
beads = 4                   # integer: Number of beads used; 1 or even numbers
beta = 8.0                  # float: Beta used for the springs in au.

# Optional parameters
nm_transform = matrix       # (matrix (default), fft): ring polymer normal mode transformation type
$end

##############################################################################

$thermostat                 # thermostat input

# Required parameters
method = MassiveAndersen    # (MassiveAndersen), string: Thermostat method to be used.
time = 100 fs               # float: timescale for thermostattting
temperature = 300           # float: temperature in Kelvin

$end

##############################################################################

$sampling               # sampling input

# Required parameters
method = Wigner         # (Wigner, Quasiclassical, Fixed, Thermostatted), string: method to be used for sampling.
samples = 1000          # integer: number of samples to be collected

# Optional parameters
modes = 2 3 4           # (linear, nonlinear, a list of integers), string or list of integers:
                        # Modes to be sampled; option for 'Wigner', 'Quasiclassical'

quantum_numbers = 0 0 2 # list of integers: the quantum numbers used in 'Quasiclassical' sampling for each mode

temperature = 300       # float, Temperature in Kelvin; option for 'Wigner',
                        #        If this option is given and a thermostatt is used, both temperatures have to match.
                        
time = 10 fs            # float, time between samples in fs or au; required option for 'Thermostatted';
                        #        Needs to be multiple of 'timestep' in 'nuclei_propagator'

overwrite               # For sampling with existing folder: overwrite old files; either add or overwrite can be given
add                     # For sampling with existing folder: add samples up to required number; either add or overwrite can be given
$end

##############################################################################

$nuclei_propagator             # nuclei propagator input

# Required parameters
method = VelocityVerlet     # (VelocityVerlet), string: Method to be used for propagating.
timestep = 0.01 fs          # float, timestep in fs or au

$end

##############################################################################

$propagation	    # propagation input

# Required parameters
time_end = 1.0 au       # float, End time for propagation in au or fs.

# Optional parameters
time_start = 1.0 au     # float, Start time set for the system in au or fs.

time_output = 1.0 au    # float, time step used for logging in au or fs;
                        #        if not given, the timestep of the nuclei is used;
                        #        needs to be multiple of 'timestep' in 'nuclei_propagator'

continue                # If given, the propagation is continued from a pickle file.
intermediate_write      # If given, the pickle file is write every output timestep.
$end

##############################################################################

$coordinates	           # coordinates given here

type = mass-value      # (mass-value, xyz), string: coordinate format.
                       #                    mass-value: mass (in au) followed by all bead positions (in au) for a dof per line
                       #	                    xyz: A atom name and x-, y-, and z-coordinate (in au) per line for each bead, and repeated for each dof
1.0    2.0  3.0  2.5  2.7
2.0    1.0  4.0  4.1  2.1

$end


$coordinates	           # coordinates given here

type = xyz             # (mass-value, xyz), string: coordinate format.
                       #                    mass-value: mass (in au) followed by all bead positions (in au) for a dof per line
                       #	                    xyz: A atom name and x-, y-, and z-coordinate (in au) per line for each bead, and repeated for each dof
H   1.2  0.0  0.0
H  -1.2  0.0  0.0
O   0.0  0.0  0.0
$end


##############################################################################

$momenta               # momenta, must be the same ordering as coordinates; no masses or atom symbols given here!

1.0  2.0  3.0  2.7
4.0  5.0  6.0  4.7
$end

##############################################################################

$positionShift       # Fixed linear shift in positions centroid added to the sampled values;
                     # Format has to be the same as in $coordinates, but only for 1 bead as only centroid shifts are allowed

1.0
2.0
$end

##############################################################################

$momentumShift         # Fixed linear shift in momentum centroid added to the sampled values;
                       # Format has to be the same as in $momenta, but only for 1 bead as only centroid shifts are allowed

 1.0
-4.0
$end

##############################################################################

$commandNAME                    # commands are used for analysis - command name is also used for output file name if no other name given.

# Required parameters
op = +pos                       # operation to be performed; see help for details!

format = value                  # ('time', 'value', '2d'), string: format for file output.
                                #                          time - one line per timestep;
                                #                          value - one line per value;
                                #                          2d - Blocked data for 2d plotting of a histogram over time

value = histogram -3.0 3.0 10   # (mean, std, percentile, histogram, 2dhistogram), string:
                                #        way to analyze the data; Some additional arguments might be required:
                                #        precentile <int: percentile rank>
                                #        histogram <float: min_value> <float: max_value> <int: number_bins>
                                #        2dhistogram <float: min_value_1> <float: max_value_1> <int: number_bins_1>
                                #                    <float: min_value_2> <float: max_value_2> <int: number_bins_2>

# Optional parameters
op0 = +pos                      # t=0 operation for correlation functions; see help for details!
2op0 = +pos                     # t=0 operation for 2d histogram
2op = +pos                      # Second operation for 2d histogram

filename = blah                 # string: Name for output file

step = index 1 2 3              # (index, last), string:  Time step indices to be used: if not given, all steps will be used.
                                #                if index given, a list of integers specifying the desired time indices has to be given.

n_bootstrap = 1000              # integer (default: 1000). The number of resampling used in the bootstrap.
$end

### more comments!!<|MERGE_RESOLUTION|>--- conflicted
+++ resolved
@@ -82,17 +82,10 @@
 
 ##############################################################################
 
-<<<<<<< HEAD
-
-$Triatomic
-# Required paramter
-name = BKMP2	# (BKMP2, CW, LWAL) String, Name of the fitted pes
-=======
 $Triatomic # must match the interface specified; specific to each interface
 
 # Required parameters
 name = BKMP2    # (BKMP2, LWAL, CW), string: Name of the PES
->>>>>>> 355a133f
 $end
 
 ##############################################################################
@@ -158,21 +151,13 @@
 step = 0.1 0.1    # 1 or 2 floats: Step size in the scan.
 
 # Optional parameters:
-<<<<<<< HEAD
-# internal	             # Use of internal degrees of freedom as definied in specific interfaces.
-# optimize	             # If all not scanned degrees of freedom are optimized (instead of kept at the initial value).
-# diabatic    # (adiabatic (default), diabaitc) Whether to plot adiabatic or diabatic states
-# S = 1                  # Integer, default: 0; State of the system to be plotted
-                         # or 'diabatic' is given, two integers to plot offdiagonal diabatic matrix elements.
-# $end
-=======
-internal	                # Use of internal degrees of freedom as definied in specific interfaces.
-optimize	                # If all not scanned degrees of freedom are optimized (instead of kept at the initial value).
-picture = adiabatic     # (adiabatic (default), diabatic), string: The type of electronic states to be plotted.
-state = 1               # 1 or 2 integers, default 0: If one integer given, the adiabatic state or diagonal diabatic elements to plot.
-                        #                             If two integers given: The offdiagonal diabatic element to plot, requires: 'picture = diabatic'
-$end
->>>>>>> 355a133f
+internal	             # Use of internal degrees of freedom as definied in specific interfaces.
+optimize	             # If all not scanned degrees of freedom are optimized (instead of kept at the initial value).
+diabatic    		     # (adiabatic (default), diabaitc) Whether to plot adiabatic or diabatic states
+S = 1                  	     # Integer, default: 0; State of the system to be plotted
+
+$end
+
 
 ##############################################################################
 
