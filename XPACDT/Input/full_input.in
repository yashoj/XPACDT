##############################################################################
# This is supposed to be a full documentation of possible input parameters! ##
# More comments go here ######################################################
##############################################################################

$system                     # general parameters

# Required parameters
dof = 4                     # integer: the number of degrees of freedom
job = sample	                # (sample, propagate, analyze, plot, full): The job type.

Interface = OneDPolynomial  # (OneDPolynomial, Triatomic, EckartBarrier, Morse1D, MorseDiabatic, Dissociation2states, TullyModel)
            	                # The interface to the potential to be used.

folder = test               # string (except for job = plot): Folder for the trajectories. 
                            # For job = full, sample, analyze, this is the base folder containing the trj_* folders
                            # For job = propagate, this is the specific trj_* folder of the trajectory.

# Optional parameters

electrons = SurfaceHoppingElectrons  # (AdiabaticElectrons (default), SurfaceHoppingElectrons, NRPMDElectrons)
                                     # string: Method to treat non-adiabatic dynamics
                                     # Specific options for this can be given in an input section below.
                                     # The name of the section must match the name given here.

seed = 0                    # integer: Seed for random number generator; else the current time is used.
picklefile = NameHere.dat   # string: Name of pickle file - else: pickle.dat
time = 0 fs                 # float: The current time of the system in either fs or au.
$end

##############################################################################

$SurfaceHoppingElectrons  # must match the electrons specified; specific to each electronic method

# Required parameters
initial_state = 0         # integer, required: Initial state of the system (Counting starts from 0)

# Optional parameters
basis = adiabatic         # (adiabatic (default), diabatic), string:
                          # Electronic basis employed 

n_steps = 100             # integer, default: 1
                          # Number of electronic time steps to be performed for each nuclear steps

rpsh_type = bead          # (centroid (default), bead, density_matrix), string:
                          # Type of ring polymer surface hopping (RPSH) 

rpsh_rescaling = bead     # (bead (default), centroid), string:
                          # Type of momentum rescaling in RPSH; 
                          # This will either conserve the full ring polymer Hamiltonian or the centroid energy

rescaling_type = nac      # (nac (default), gradient), string:
                          # Direction for momentum rescaling in surface hopping.

evolution_picture = schroedinger  # (schroedinger (default), interaction), string:
                                  # Representation/picture for quantum evolution of the electronic subsystem

ode_solver = runga_kutta  # (scipy (default), runge_kutta, unitary), string:
                          # ODE solver to be used for propagation
                          # Please note that 'unitary' requires 'evolution_picture = schroedinger'
$end

##############################################################################

$NRPMDElectrons      # must match the electrons specified; specific to each electronic method

# Required parameters
initial_state = 0         # integer, required: Initial state of the system (Counting starts from 0)
$end

##############################################################################

$OneDPolynomial # must match the interface specified; specific to each interface

# Required parameters
a = 0 0 0.5     # floats separated by spaces, required: Expansion coefficients for the polynomial.

# Optional parameters
x0 = 0          # float, optional: Equilibrium position of the polynomial.

$end

##############################################################################

$Triatomic # must match the interface specified; specific to each interface

# Required parameters
name = BKMP2    # (BKMP2, LWAL, CW), string: Name of the PES
$end

##############################################################################

$EckartBarrier # must match the interface specified; specific to each interface

# Required parameter set 1 - please see the definition of the Eckart barrier
A = 0.0       # float; See definition of an asymmetric Eckart barrier (e.g., in the interface documentation)
B = 0.25      # float; See definition of an asymmetric Eckart barrier (e.g., in the interface documentation)
L = 1.0       # float; See definition of an asymmetric Eckart barrier (e.g., in the interface documentation)

# Alternative parameter set - please see the definition of the Eckart barrier
w = 0.001     # float; imaginary frequency of the barrier in au
h = 0.2       # float; barrier height in au
d = 0.0       # float; difference between reactant and product asymptots in au
m = 1836      # float; mass of the system in au
$end

##############################################################################

$Morse1D   # must match the interface specified; specific to each interface

# Required parameters
De = 0.04556    # float; Dissociation energy in hartree
a = 1.94        # float; connected to the width of the Morse potential (see interface documentation)
re = 2.50       # float; equilibrium position of morse oscillator in bohr
b = 0.04556     # float; constant vertical shift of the energy in hartree
$end

##############################################################################

$MorseDiabatic  # must match the interface specified; specific to each interface

# Required parameters
model_type = model_1         # (model_1, model_2, model_3), string: Model number to be used
n_states = 3                 # (2, 3), int: Number of morse diabatic states 
$end

##############################################################################

$Dissociation2states  # must match the interface specified; specific to each interface

# Required parameters
model_type = strong_coupling         # (strong_coupling, weak_coupling), string: Model type to be used.
$end

##############################################################################

$TullyModel  # must match the interface specified; specific to each interface

# Required parameters
model_type = model_A         # (model_A, model_B, model_C), string: Model type to be used.
$end

##############################################################################

$plot             # For plotting potential energy surfaces

# Required parameters
dof = 1 2         # 1 or 2 integers. The degrees of freedom that should be scanned. Indices start at 0.
start = 1.0 1.0   # 1 or 2 floats: Start values of the degrees of freedom that are scanned.
end = 3.0 3.0     # 1 or 2 floats: End values of the degrees of freedom that are scanned.
step = 0.1 0.1    # 1 or 2 floats: Step size in the scan.

# Optional parameters:
<<<<<<< HEAD
internal	             # Use of internal degrees of freedom as definied in specific interfaces.
optimize	             # If all not scanned degrees of freedom are optimized (instead of kept at the initial value).
diabatic    		     # (adiabatic (default), diabaitc) Whether to plot adiabatic or diabatic states
S = 1                  	     # Integer, default: 0; State of the system to be plotted

$end

=======
# internal	             # Use of internal degrees of freedom as definied in specific interfaces.
# optimize	             # If all not scanned degrees of freedom are optimized (instead of kept at the initial value).
# diabatic    		     #  If given, diabatic matrix elements will be plotted. If not, adiabatic states will be plotted by default.
# S = 1                      # Integer, default: 0; State of the system to be plotted
                             # or 'diabatic' is given, two integers to plot offdiagonal diabatic matrix elements.
# $end
>>>>>>> c1a854a6

##############################################################################

$rpmd                       # RPMD input

# Required parameters
beads = 4                   # integer: Number of beads used; 1 or even numbers
beta = 8.0                  # float: Beta used for the springs in au.

# Optional parameters
nm_transform = matrix       # (matrix (default), fft): ring polymer normal mode transformation type
$end

##############################################################################

$thermostat                 # thermostat input

# Required parameters
method = MassiveAndersen    # (MassiveAndersen), string: Thermostat method to be used.
time = 100 fs               # float: timescale for thermostattting
temperature = 300           # float: temperature in Kelvin

$end

##############################################################################

$sampling               # sampling input

# Required parameters
method = Wigner         # (Wigner, Quasiclassical, Fixed, Thermostatted), string: method to be used for sampling.
samples = 1000          # integer: number of samples to be collected

# Optional parameters
modes = 2 3 4           # (linear, nonlinear, a list of integers), string or list of integers:
                        # Modes to be sampled; option for 'Wigner', 'Quasiclassical'

quantum_numbers = 0 0 2 # list of integers: the quantum numbers used in 'Quasiclassical' sampling for each mode

temperature = 300       # float, Temperature in Kelvin; option for 'Wigner',
                        #        If this option is given and a thermostatt is used, both temperatures have to match.
                        
time = 10 fs            # float, time between samples in fs or au; required option for 'Thermostatted';
                        #        Needs to be multiple of 'timestep' in 'nuclei_propagator'

overwrite               # For sampling with existing folder: overwrite old files; either add or overwrite can be given
add                     # For sampling with existing folder: add samples up to required number; either add or overwrite can be given
$end

##############################################################################

$nuclei_propagator             # nuclei propagator input

# Required parameters
method = VelocityVerlet     # (VelocityVerlet), string: Method to be used for propagating.
timestep = 0.01 fs          # float, timestep in fs or au

$end

##############################################################################

$propagation	    # propagation input

# Required parameters
time_end = 1.0 au       # float, End time for propagation in au or fs.

# Optional parameters
time_start = 1.0 au     # float, Start time set for the system in au or fs.

time_output = 1.0 au    # float, time step used for logging in au or fs;
                        #        if not given, the timestep of the nuclei is used;
                        #        needs to be multiple of 'timestep' in 'nuclei_propagator'

continue                # If given, the propagation is continued from a pickle file.
intermediate_write      # If given, the pickle file is write every output timestep.
$end

##############################################################################

$coordinates	           # coordinates given here

type = mass-value      # (mass-value, xyz), string: coordinate format.
                       #                    mass-value: mass (in au) followed by all bead positions (in au) for a dof per line
                       #	                    xyz: A atom name and x-, y-, and z-coordinate (in au) per line for each bead, and repeated for each dof
1.0    2.0  3.0  2.5  2.7
2.0    1.0  4.0  4.1  2.1

$end


$coordinates	           # coordinates given here

type = xyz             # (mass-value, xyz), string: coordinate format.
                       #                    mass-value: mass (in au) followed by all bead positions (in au) for a dof per line
                       #	                    xyz: A atom name and x-, y-, and z-coordinate (in au) per line for each bead, and repeated for each dof
H   1.2  0.0  0.0
H  -1.2  0.0  0.0
O   0.0  0.0  0.0
$end


##############################################################################

$momenta               # momenta, must be the same ordering as coordinates; no masses or atom symbols given here!

1.0  2.0  3.0  2.7
4.0  5.0  6.0  4.7
$end

##############################################################################

$positionShift       # Fixed linear shift in positions centroid added to the sampled values;
                     # Format has to be the same as in $coordinates, but only for 1 bead as only centroid shifts are allowed

1.0
2.0
$end

##############################################################################

$momentumShift         # Fixed linear shift in momentum centroid added to the sampled values;
                       # Format has to be the same as in $momenta, but only for 1 bead as only centroid shifts are allowed

 1.0
-4.0
$end

##############################################################################

$commandNAME                    # commands are used for analysis - command name is also used for output file name if no other name given.

# Required parameters
op = +pos                       # operation to be performed; see help for details!

format = value                  # ('time', 'value', '2d'), string: format for file output.
                                #                          time - one line per timestep;
                                #                          value - one line per value;
                                #                          2d - Blocked data for 2d plotting of a histogram over time

value = histogram -3.0 3.0 10   # (mean, std, percentile, histogram, 2dhistogram), string:
                                #        way to analyze the data; Some additional arguments might be required:
                                #        precentile <int: percentile rank>
                                #        histogram <float: min_value> <float: max_value> <int: number_bins>
                                #        2dhistogram <float: min_value_1> <float: max_value_1> <int: number_bins_1>
                                #                    <float: min_value_2> <float: max_value_2> <int: number_bins_2>

# Optional parameters
op0 = +pos                      # t=0 operation for correlation functions; see help for details!
2op0 = +pos                     # t=0 operation for 2d histogram
2op = +pos                      # Second operation for 2d histogram

filename = blah                 # string: Name for output file

step = index 1 2 3              # (index, last), string:  Time step indices to be used: if not given, all steps will be used.
                                #                if index given, a list of integers specifying the desired time indices has to be given.

n_bootstrap = 1000              # integer (default: 1000). The number of resampling used in the bootstrap.
$end

### more comments!!<|MERGE_RESOLUTION|>--- conflicted
+++ resolved
@@ -151,22 +151,12 @@
 step = 0.1 0.1    # 1 or 2 floats: Step size in the scan.
 
 # Optional parameters:
-<<<<<<< HEAD
 internal	             # Use of internal degrees of freedom as definied in specific interfaces.
 optimize	             # If all not scanned degrees of freedom are optimized (instead of kept at the initial value).
-diabatic    		     # (adiabatic (default), diabaitc) Whether to plot adiabatic or diabatic states
-S = 1                  	     # Integer, default: 0; State of the system to be plotted
-
-$end
-
-=======
-# internal	             # Use of internal degrees of freedom as definied in specific interfaces.
-# optimize	             # If all not scanned degrees of freedom are optimized (instead of kept at the initial value).
-# diabatic    		     #  If given, diabatic matrix elements will be plotted. If not, adiabatic states will be plotted by default.
-# S = 1                      # Integer, default: 0; State of the system to be plotted
+diabatic    		     #  If given, diabatic matrix elements will be plotted. If not, adiabatic states will be plotted by default.
+S = 1                        # Integer, default: 0; State of the system to be plotted
                              # or 'diabatic' is given, two integers to plot offdiagonal diabatic matrix elements.
-# $end
->>>>>>> c1a854a6
+$end
 
 ##############################################################################
 
