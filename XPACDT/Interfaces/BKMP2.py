#  **************************************************************************
#
#  XPACDT, eXtended PolyAtomic Chemical Dynamics Toolkit
#  XPACDT is a program that can treat polyatomic chemical dynamics problems
#  by solving Newtons equations of motion directly or in an
#  extended ring-polymer phase space. Non-Born-Oppenheimer effects are
#  included employ different approaches, including fewest switches surface
#  hopping.
#
#  Copyright (C) 2019
#  Ralph Welsch, DESY, <ralph.welsch@desy.de>
#
#  This file is part of XPACDT.
#
#  XPACDT is free software: you can redistribute it and/or modify
#  it under the terms of the GNU General Public License as published by
#  the Free Software Foundation, either version 3 of the License, or
#  (at your option) any later version.
#
#  This program is distributed in the hope that it will be useful,
#  but WITHOUT ANY WARRANTY; without even the implied warranty of
#  MERCHANTABILITY or FITNESS FOR A PARTICULAR PURPOSE.  See the
#  GNU General Public License for more details.
#
#  You should have received a copy of the GNU General Public License
#  along with this program.  If not, see <http://www.gnu.org/licenses/>.
#
#  **************************************************************************

""" This module connects to the BKMP2 H3 PES.
A. I. Boothroyd, W. J. Keogh, P. G. Martin, and M. R. Peterson,
J. Chem. Phys. 104, 7139 (1996).
"""

import numpy as np
import XPACDT.Interfaces.BKMP2_module.pot as pot

import XPACDT.Interfaces.InterfaceTemplate as itemplate
import XPACDT.Tools.Geometry as geom


class BKMP2(itemplate.PotentialInterface):
    """
    BKMP2 PES. No parameters required.
    """
    def __init__(self, max_n_beads=1, **kwargs):
        pot.pes_init()
        itemplate.PotentialInterface.__init__(self, "BKMP2", 9, 1,
                                              max_n_beads, 'adiabatic')

    def _calculate_adiabatic_all(self, R, P=None, S=None):
        """
        Calculate the value of the potential and the gradient at positions R.

        Parameters:
        -----------
        R : (n_dof, n_beads) ndarray of floats
            The positions of all beads in the system. The first axis is the
            degrees of freedom and the second axis the beads.
            Please note that Cartesian coordinates of the atoms are used here.
        P : (n_dof, n_beads) ndarray of floats, optional
            The momenta of all beads in the system. The first axis is the
            degrees of freedom and the second axis the beads. This is not
            used in this potential and thus defaults to None.
        S : int, optional
            The current electronic state. This is not used in this potential
            and thus defaults to None.
        """

        assert (isinstance(R, np.ndarray)), "R not a numpy array!"
        assert (R.ndim == 2), "Position array not two-dimensional!"
        assert (R.dtype == 'float64'), "Position array not real!"

        self._adiabatic_energy = np.zeros((1, R.shape[1]))
        self._adiabatic_gradient = np.zeros_like(R[np.newaxis, :])

        self._adiabatic_energy_centroid = np.zeros(1)
        self._adiabatic_gradient_centroid = np.zeros((1, R.shape[0]))

        self._energy_centroid = np.zeros(1)
        self._gradient_centroid = np.zeros((1, R.shape[0]))

        # centroid part if more than 1 bead
        if R.shape[1] > 1:
            centroid = np.mean(R, axis=1)
<<<<<<< HEAD
            self._energy_centroid[0], self._gradient_centroid[0] = pot.pot(centroid)
#            self._energy_centroid = self._energy_centroid[np.newaxis, :]
#            self._gradient_centroid = self._gradient_centroid[np.newaxis, :]
=======
            self._adiabatic_energy_centroid[0], self._adiabatic_gradient_centroid[0] = pot.pot(centroid, '')
>>>>>>> 4b826719

        for i, r in enumerate(R.T):
            self._adiabatic_energy[0, i], self._adiabatic_gradient[0, :, i] = pot.pot(r, '')

        if R.shape[1] == 1:
            self._adiabatic_energy_centroid = self._adiabatic_energy[:, 0]
            self._adiabatic_gradient_centroid = self._adiabatic_gradient[:, :, 0]

        return

    def _from_cartesian_to_internal(self, R):
        """Transform from full cartesian coordinates to internal Jacobi
        coordinates. The Jacobi coordinates are defined as follows:
            r = internal[0] = Distance between the first and second H in au.
            R = internal[1] = Distance between the thrid H and the center of
                              the first two H's in au.
            phi = internal[2] = angle between the two vectors that define
                                r and R.

        Parameters
        ----------
        R: (9) ndarray of floats
            Values of the cartesian coordinates in au.

        Returns
        -------
        internal : (3) ndarray of floats
            Values of the Jacobi coordinates associated with the input
            cartesian coordinates in au.
        """
        internal = np.zeros(3)

        # r
        r_vec = R[0:3]-R[3:6]
        internal[0] = np.linalg.norm(r_vec)

        # R
        R_vec = 0.5 * (R[0:3]+R[3:6]) - R[6:9]
        internal[1] = np.linalg.norm(R_vec)

        # phi
        internal[2] = geom.angle(r_vec, R_vec)
        # Correct angle definition to range :math:`0 : 2\pi`
        if R[7] < 0.0:
            internal[2] = 2.0*np.pi-internal[2]

        return internal

    def _from_internal(self, internal):
        return self._from_internal_to_cartesian(internal)

    def _from_internal_to_cartesian(self, internal):
        """Transform from Jacobi coordinates to full cartesian coordinates. The
        Jacobi coordinates are defined as follows:
            r = internal[0] = Distance between the first and second H in au.
            R = internal[1] = Distance between the thrid H and the center of
                              the first two H's in au.
            phi = internal[2] = angle between the two vectors that define
                                r and R.
        The output cartesian coordinates are in the xy plane. The center of
        mass of H2 is fixed to the origin. The first two H are displaced along
        the x-axis in negative and positive direction, respectively. The third
        H is then placed in the xy-plane according to 'R' and 'phi'.

        Parameters
        ----------
        internal: (3) ndarray of floats
            Values of the Jacobi coordinates in au.

        Returns
        -------
        R : (9) ndarray of floats
            Cartesian coordinates associated with the given internal
            coordinates with the orientation defined above.
        """

        R = np.zeros(9)

        # from r, fixed to x-axis
        R[0] = -0.5*internal[0]
        R[3] = 0.5*internal[0]

        # from R and phi, fixed to x-y-plane
        R[6] = (internal[1]) * np.cos(internal[2])
        R[7] = (internal[1]) * np.sin(internal[2])

        return R


#if __name__ == "__main__":
#    pes = BKMP2()
#    print(pes.name)
#    x=np.zeros(9)
#    for i in range(1000):
#        phi = np.random.rand(1)*2.0*np.pi
#        x[0] = -1.0
#        x[1] = 0.0
#        x[2] = 0.0 
#        x[3] = 1.0
#        x[4] = 0.0
#        x[5] = 0.0
#        x[6] = 3.0*np.cos(phi)
#        x[7] = 3.0*np.sin(phi)
#        x[8] = 0.0
#        
#        
#        if phi > -11.0:
#            inte = pes._from_cartesian_to_internal(x)
##            print(phi, inte[2], 2*np.pi-inte[2], inte[2]+phi, inte[2]-phi)
#            y = pes._from_internal_to_cartesian(inte)
##            print(x, y)
#   
#            print((abs(x-y) < 1e-8).all())
##            print()
#    
#    pes._calculate_all(x[:, None])
#    print(pes._adiabatic_energy, pes._gradient)
#    print(pes.adiabatic_energy(x[:, None]))
#    internal = np.array([2.0, 5.0, 0.1])
#    pes.plot_1D(internal, 1, 4.0, 7.0, 0.1, relax=True, internal=True)
##    pes.plot_1D(internal, 0, 2.0, 10.0, 0.1, relax=True)
#    
#    pes.plot_2D(internal, 0, 1, (0.5, 2.0), (3.5, 7.0), (0.2, 0.2), relax=True, internal=True)
##    pes.plot_2D(internal, 0, 1, (0.5, 2.0), (3.5, 7.0), (0.2, 0.2), relax=True, internal=True)
##    pes.plot_2D(internal, 2, 0.0, 2*np.pi, 0.1, relax=True, internal=True)<|MERGE_RESOLUTION|>--- conflicted
+++ resolved
@@ -83,13 +83,7 @@
         # centroid part if more than 1 bead
         if R.shape[1] > 1:
             centroid = np.mean(R, axis=1)
-<<<<<<< HEAD
-            self._energy_centroid[0], self._gradient_centroid[0] = pot.pot(centroid)
-#            self._energy_centroid = self._energy_centroid[np.newaxis, :]
-#            self._gradient_centroid = self._gradient_centroid[np.newaxis, :]
-=======
             self._adiabatic_energy_centroid[0], self._adiabatic_gradient_centroid[0] = pot.pot(centroid, '')
->>>>>>> 4b826719
 
         for i, r in enumerate(R.T):
             self._adiabatic_energy[0, i], self._adiabatic_gradient[0, :, i] = pot.pot(r, '')
