--- conflicted
+++ resolved
@@ -47,16 +47,12 @@
     Please note the change in variables compared to the paper: E -> De,
     qo -> re, qo12 -> r12c.
 
-<<<<<<< HEAD
-    !!! Add form of diagonal and off-diagonal terms!!!
-=======
     TODO: Add form of diagonal and off-diagonal terms; and aliases from paper!
 
     Parameters
     ----------
     max_n_beads : int, optional
         Maximum number of beads from the (n_dof) list of n_beads. Default: 1.
->>>>>>> f0b1ca5a
 
     Other Parameters
     ----------------
