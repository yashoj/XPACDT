#  **************************************************************************
#
#  XPACDT, eXtended PolyAtomic Chemical Dynamics Toolkit
#  XPACDT is a program that can treat polyatomic chemical dynamics problems
#  by solving Newtons equations of motion directly or in an
#  extended ring-polymer phase space. Non-Born-Oppenheimer effects are
#  included employ different approaches, including fewest switches surface
#  hopping.
#
#  Copyright (C) 2019, 2020
#  Ralph Welsch, DESY, <ralph.welsch@desy.de>
#  Yashoj Shakya, DESY, <yashoj.shakya@desy.de>
#
#  This file is part of XPACDT.
#
#  XPACDT is free software: you can redistribute it and/or modify
#  it under the terms of the GNU General Public License as published by
#  the Free Software Foundation, either version 3 of the License, or
#  (at your option) any later version.
#
#  This program is distributed in the hope that it will be useful,
#  but WITHOUT ANY WARRANTY; without even the implied warranty of
#  MERCHANTABILITY or FITNESS FOR A PARTICULAR PURPOSE.  See the
#  GNU General Public License for more details.
#
#  You should have received a copy of the GNU General Public License
#  along with this program.  If not, see <http://www.gnu.org/licenses/>.
#
#  **************************************************************************

"""This is a template for creating and unifying classes that represent a
potential in the simulations."""

import numpy as np
from scipy.optimize import minimize as spminimize

import XPACDT.Tools.Gnuplot as gnuplot


class PotentialInterface:
    """
    This is a template for creating and unifying classes that give potential
    energies, gradients and couplings that are required for the dynamics.
    This class implements several methods that are general for any interface,
    e.g., plotting, optimization, storage.

    However, the specific methods to obtain energies, gradients, etc. need to
    be implemented by the derived classes.

    Parameters
    ----------
    name : str
        The name of the specific interface implemented.
    n_dof : int
        Degrees of freedom.
    n_states : int
        Number of electronic states. Default: 1.
    max_n_beads : int, optional
        Maximum number of beads from the (n_dof) list of n_beads. Default: 1.
    primary_basis : {'adiabatic', 'diabatic'}
        Electronic state basis representation in which the interface is
        primarily based on. Default: 'adiabatic'.

    Attributes
    ----------
    name
    n_dof
    n_states
    max_n_beads
    primary_basis
    SAVE_THESHOLD
    DERIVATIVE_STEPSIZE
    """

    def __init__(self, name, n_dof, n_states=1, max_n_beads=1,
                 primary_basis='adiabatic', **kwargs):
        self.__name = name
        self.__n_dof = n_dof
        self.__n_states = n_states
        # Note that here all dof having same number of beads is assumed
        # or at least that the effective position matrix having the max. nbeads
        self.__max_n_beads = max_n_beads

        assert (primary_basis in ['adiabatic', 'diabatic']),\
               ("Electronic state basis representation not available.")
        self.__primary_basis = primary_basis

        # Threshold for when a coordinate is assumed to have changed and the
        # potential needs to be recalculated
        self.__SAVE_THRESHOLD = 1e-8
        # Used for numerical differentiation to obtain the Hessian
        self._DERIVATIVE_STEPSIZE = 1e-4

        self._is_adiabatic_calculated = False
        self._old_R = None
        self._old_P = None
        self._old_S = None

        # Stating some protected variables (starting with '_') explicitly.
        # These are energy, gradient and NAC for beads and centroid in
        # adiabatic and diabatic basis. These should not be accessed on its
        # own as there should be functions that provide them.
        #
        # _adiabatic_energy : (n_states, n_beads) ndarrays of floats
        #     Adiabatic energy of the system for all states and beads.
        # _adiabatic_gradient : (n_states, n_dof, n_beads) ndarrays of floats
        #     Gradient of adiabatic energy of the system for all states and beads.
        # _nac : (n_states, n_states, n_dof, n_beads) ndarrays of floats, optional
        #     Non-adiabatic coupling vector of the system for all states and beads.
        #
        # _adiabatic_energy_centroid : (n_states) ndarrays of floats
        #     Centroid adiabatic energy of the system for all states.
        # _adiabatic_gradient_centroid : (n_states, n_dof) ndarrays of floats
        #     Centroid gradient of adiabatic energy of the system for all states.
        # _nac_centroid : (n_states, n_states, n_dof) ndarrays of floats, optional
        #     Centroid non-adiabatic coupling vector of the system for all states.
        #
        # _diabatic_energy : (n_states, n_states, n_beads) ndarrays of floats, optional
        #     Diabatic energy of the system for all states and beads.
        # _diabatic_gradient : (n_states, n_states, n_dof, n_beads) ndarrays of floats, optional
        #     Gradient of diabatic energy of the system for all states and beads.
        #
        # _diabatic_energy_centroid : (n_states, n_states) ndarrays of floats, optional
        #     Centroid diabatic energy of the system for all states.
        # _diabatic_gradient_centroid : (n_states, n_states, n_dof) ndarrays of floats, optional
        #     Centroid gradient of diabatic energy of the system for all states.

        if (self.primary_basis == 'adiabatic'):
            self._adiabatic_energy = np.zeros((self.n_states,
                                               self.max_n_beads))
            self._adiabatic_gradient = np.zeros((self.n_states, self.n_dof,
                                                 self.max_n_beads))
            self._adiabatic_energy_centroid = np.zeros((self.n_states))
            self._adiabatic_gradient_centroid = np.zeros((self.n_states,
                                                          self.n_dof))

            if (self.n_states > 1):
                self._nac = np.zeros((self.n_states, self.n_states, self.n_dof,
                                      self.max_n_beads))
                self._nac_centroid = np.zeros((self.n_states, self.n_states,
                                               self.n_dof))

        if (self.primary_basis == 'diabatic'):
            self._diabatic_energy = np.zeros((self.n_states, self.n_states,
                                              self.max_n_beads))
            self._diabatic_gradient = np.zeros((self.n_states, self.n_states,
                                                self.n_dof, self.max_n_beads))
            self._diabatic_energy_centroid = np.zeros((self.n_states,
                                                       self.n_states))
            self._diabatic_gradient_centroid = np.zeros((self.n_states,
                                                         self.n_states,
                                                         self.n_dof))

    @property
    def name(self):
        """str : The name of the specific interface implementation."""
        return self.__name

    @property
    def n_dof(self):
        """int : Nuclear degrees of freedom."""
        return self.__n_dof

    @property
    def n_states(self):
        """int : Number of electronic states."""
        return self.__n_states

    @property
    def max_n_beads(self):
        """int : Maximum number of beads from the (n_dof) list of n_beads."""
        return self.__max_n_beads

    @property
    def primary_basis(self):
        """{'adiabatic', 'diabatic'} : Electronic state basis representation in
        which the interface is primarily based on. This should be 'diabatic' if
        the interface uses diabatic basis at all, else it is should be
        'adiabatic'. Default: 'adiabatic'.."""
        return self.__primary_basis

    @property
    def SAVE_THESHOLD(self):
        """float : Theshold for decision of using saved variables vs.
        recomputing properties."""
        return self.__SAVE_THRESHOLD

    @property
    def DERIVATIVE_STEPSIZE(self):
        """float : Step size for numerical derivatives in au."""
        return self._DERIVATIVE_STEPSIZE

    def _calculate_adiabatic_all(self, R, S=None):
        """Calculate the adiabatic energy, gradient and possibly couplings at
        the current geometry. The adiabatic energies are the eigenvalues of the
        electronic Hamiltonian.

        Parameters
        ----------
        R: (n_dof, n_beads) ndarray of floats
            The (ring-polymer) positions `R` representing the
            system in au. The first index represents the degrees of freedom and
            the second one the beads.
        S : integer, default None
            The current state of the system.

        Note
        ----
        This function throws and NotImplemented Error and needs to be
        implemented by any child class.
        """
        raise NotImplementedError("This function must be implemented in all "
                                  "classes deriving from the InterfaceTemplate"
                                  " template")

    def _calculate_diabatic_all(self, R):
        """
        Calculate and set diabatic matrices for energies and gradients for
        beads and centroid.

        Parameters:
        ----------
        R : (n_dof, n_beads) ndarray of floats
            The positions of all beads in the system. The first axis is the
            degrees of freedom and the second axis the beads.

        Note
        ----
        This function throws and NotImplemented Error and needs to be
        implemented by any child class.
        """
        raise NotImplementedError("This function must be implemented in all "
                                  "classes deriving from the InterfaceTemplate"
                                  " template")

    def _changed(self, R, S=None):
        """Check if we need to recalculate the potential, gradients or
        couplings due to changed positions, etc.
        Currently, this only tests a change in position and this needs to be
        improved.

        Parameters
        ----------
        R: (n_dof, n_beads) ndarray of floats
            The (ring-polymer) positions `R` representing the
            system in au. The first index represents the degrees of freedom and
            the second one the beads.
        S : integer, default: None
            The current state of the system. Please note that currently no
            check for the state is implemented. However, at some point it might
            make sense to calculate certain quantities (like the gradient) for
            a specfic state only and then a check for a state change needs to
            be implemented.

        Returns
        -------
        True if the quantities need to be recalculated, False otherwise.
        """

        assert (isinstance(R, np.ndarray)), "R not a numpy array!"
        assert (R.ndim == 2), "Position array not two-dimensional!"
        assert (R.dtype == 'float64'), "Position array not real!"
        assert (R.shape[0] == self.n_dof), "Position array degrees of freedom"\
                                           " does not match!"
        assert (R.shape[1] == self.max_n_beads), "Position array number of"\
                                                 " beads does not match!"

        if self._old_R is None:
            self._old_R = R.copy()
            return True

        if (abs(R - self._old_R) < self.SAVE_THESHOLD).all():
            return False
        else:
            self._old_R = R.copy()
            return True

    def _recalculate_adiabatic(self, R, S=None):
        """Check if adiabatic properties need to be recalulated due to change
        in positions or since only diabatic properties were calculated. If yes,
        it calculates them.

        Parameters
        ----------
        R : (n_dof, n_beads) ndarray of floats
            The (ring-polymer) positions representing the system in au.
        S : integer, default: None
            The current state of the system.
        """
        if self._changed(R, S):
            self._calculate_adiabatic_all(R, S)
            self._is_adiabatic_calculated = True

        elif ((self.primary_basis == 'diabatic')
              and (not(self._is_adiabatic_calculated))):
            self._get_adiabatic_from_diabatic(R, self._get_diabatic_energy_matrix)
            self._is_adiabatic_calculated = True
        else:
            pass

        return

    def adiabatic_energy(self, R, S=None, centroid=False, return_matrix=False):
        """Obtain adiabatic energy of the system in the current state.

        Parameters
        ----------
        R : (n_dof, n_beads) ndarray of floats
            The (ring-polymer) positions representing the system in au.
        S : integer, default: None
            The current state of the system.
        centroid : bool, default: False
            If the energy of the centroid should be returned.
        return_matrix: bool, default: False
            If adiabatic energies for all states should be returned.

        Returns
        -------
        (n_beads) ndarray of floats if `centroid` is False
                                    and `return_matrix` is False
        /or/ float if `centroid` is True
                   and `return_matrix` is False
        /or/ (n_states, n_beads) ndarrays of floats if `centroid` is False
                                                    and `return_matrix` is True
        /or/ (n_states) ndarrays of floats if `centroid` is True
                                           and `return_matrix` is True

            The energy of the system in hartree at each bead position or at the
            centroid for a particular state or all states.
        """
        self._recalculate_adiabatic(R, S)

        if centroid:
            if return_matrix:
                return self._adiabatic_energy_centroid
            else:
                return self._adiabatic_energy_centroid[0 if S is None else S]
        else:
            if return_matrix:
                return self._adiabatic_energy
            else:
                return self._adiabatic_energy[0 if S is None else S]

    def adiabatic_gradient(self, R, S=None, centroid=False,
                           return_matrix=False):
        """Obtain adiabatic gradient of the system in the current state.

        Parameters
        ----------
        R : (n_dof, n_beads) ndarray of floats
            The (ring-polymer) positions representing the system in au.
        S : integer, default: None
            The current state of the system.
        centroid : bool, default: False
            If the gradient of the centroid should be returned.
        return_matrix: bool, default: False
            If gradients for all states should be returned.

        Returns
        -------
        (n_dof, n_beads) ndarray of floats if `centroid` is False
                                           and `return_matrix` is False
        /or/ (n_dof) ndarray of floats if `centroid` is True
                                       and `return_matrix` is False
        /or/ (n_states, n_dof, n_beads) ndarrays of floats if `centroid` is False
                                                           and `return_matrix` is True
        /or/ (n_states, n_dof) ndarrays of floats if `centroid` is True
                                                  and `return_matrix` is True

            The gradient of the system in hartree/au at each bead position or
            at the centroid for a particular state or all states.
        """
        self._recalculate_adiabatic(R, S)

        if centroid:
            if return_matrix:
                return self._adiabatic_gradient_centroid
            else:
                return self._adiabatic_gradient_centroid[0 if S is None else S]
        else:
            if return_matrix:
                return self._adiabatic_gradient
            else:
                return self._adiabatic_gradient[0 if S is None else S]

    def nac(self, R, SI=None, SJ=None, centroid=False, return_matrix=False):
        """Obtain non-adiabatic coupling (NAC) vector of the system, labelled
        by :math:'\\overrightarrow{d}_{ij}' between electronic adiabatic states
        i and j. It is given mathematically by
        .. math::
            \\overrightarrow{d}_{ij} = \\bra{\\phi^{adiab}_i}
            \\overrightarrow{\\nabla} \\ket{\\phi^{adiab}_j}

        where math:'\\ket{\\phi^{adiab}_i}' is the i-th eigenstate.

        Parameters
        ----------
        R : (n_dof, n_beads) ndarray of floats
            The (ring-polymer) positions representing the system in au.
        SI, SJ : integer, default: None
            First `SI` and second `SJ` electronic state index.
        centroid : bool, default: False
            If NAC of centroid should be returned.
        return_matrix: bool, default: False
            If entire NAC matrix for all states should be returned.

        Returns
        -------
        (n_dof, n_beads) ndarray of floats if `centroid` is False
                                           and `return_matrix` is False 
        /or/ (n_dof) ndarray of floats if `centroid` is True
                                       and `return_matrix` is False
        /or/ (n_states, n_states, n_dof, n_beads) ndarrays of floats if `centroid` is False
                                                                     and `return_matrix` is True
        /or/ (n_states, n_states, n_dof) ndarrays of floats if `centroid` is True
                                                            and `return_matrix` is True

            NAC of the system in au at each bead position or at the centroid
            between two particular states or for all states.
        """

        assert (self.n_states > 1),\
            ("NAC is only defined for more than 1 electronic state.")

        self._recalculate_adiabatic(R, None)

        if centroid:
            if return_matrix:
                return self._nac_centroid
            else:
                assert ((SI is not None) and (SJ is not None)), \
                    ("State labels or return matrix not specified for"
                     " obtaining NAC.")
                return self._nac_centroid[SI, SJ]
        else:
            if return_matrix:
                return self._nac
            else:
                assert ((SI is not None) and (SJ is not None)), \
                    ("State labels or return matrix not specified for"
                     " obtaining NAC.")
                return self._nac[SI, SJ]

    def diabatic_energy(self, R, SI=None, SJ=None, centroid=False,
                        return_matrix=False):
        """Obtain diabatic matrix or specific elements of it.

        Parameters
        ----------
        R : (n_dof, n_beads) ndarray of floats
            The (ring-polymer) positions representing the system in au.
        SI : integer, default: None
            First electronic state index.
        SJ : integer, default: None
            Second electronic state index.
        centroid : bool, default False
            If the energy of the centroid should be returned.
        return_matrix: bool, default: False
            If entire diabatic energy matrix for all states should be returned.

        Returns
        -------
        (n_beads) ndarray of floats if `centroid` is False
                                    and `return_matrix` is False 
        /or/ float if `centroid` is True
                   and `return_matrix` is False
        /or/ (n_states, n_states, n_beads) ndarrays of floats if `centroid` is False
                                                              and `return_matrix` is True
        /or/ (n_states, n_states) ndarrays of floats if `centroid` is True
                                                     and `return_matrix` is True

            The diabatic energy of the system in hartree at each bead position
            or at the centroid between two particular states or for all states.
        """

        assert (self.primary_basis == 'diabatic'),\
            ("Diabatic energy is not defined for the electronic basis used.")

        if self._changed(R, None):
            self._calculate_diabatic_all(R)
            self._is_adiabatic_calculated = False

        if centroid:
            if return_matrix:
                return self._diabatic_energy_centroid
            else:
                assert ((SI is not None) and (SJ is not None)), \
                    ("State labels or return matrix not specified for"
                     " obtaining diabatic energy.")
                return self._diabatic_energy_centroid[SI, SJ]
        else:
            if return_matrix:
                return self._diabatic_energy
            else:
                assert ((SI is not None) and (SJ is not None)), \
                    ("State labels or return matrix not specified for"
                     " obtaining diabatic energy.")
                return self._diabatic_energy[SI, SJ]

    def diabatic_gradient(self, R, SI=None, SJ=None, centroid=False,
                          return_matrix=False):
        """Obtain diabatic gradient matrix or specific elements of it.

        Parameters
        ----------
        R : (n_dof, n_beads) ndarray of floats
            The (ring-polymer) positions representing the system in au.
        SI : integer, default: None
            First electronic state index.
        SJ : integer, default: None
            Second electronic state index.
        centroid : bool, default False
            If the gradient of the centroid should be returned.
        return_matrix: bool, default: False
            If entire diabatic gradient matrix for all states should be
            returned.

        Returns
        -------
        (n_dof, n_beads) ndarray of floats if `centroid` is False
                                           and `return_matrix` is False
        /or/ (n_dof) ndarray of floats if `centroid` is True
                                       and `return_matrix` is False
        /or/ (n_states, n_states, n_dof, n_beads) ndarrays of floats if `centroid` is False
                                                                     and `return_matrix` is True
        /or/ (n_states, n_states, n_dof) ndarrays of floats if `centroid` is True
                                                            and `return_matrix` is True

            The diabatic gradient of the system in hartree/au at each bead
            position or at the centroid between two particular states or for
            all states.
        """

        assert (self.primary_basis == 'diabatic'), \
            ("Diabatic gradient is not defined for the electronic basis used.")

        if self._changed(R, None):
            self._calculate_diabatic_all(R)
            self._is_adiabatic_calculated = False
            
        if centroid:
            if return_matrix:
                return self._diabatic_gradient_centroid
            else:
                assert ((SI is not None) and (SJ is not None)), \
                    ("State labels or return matrix not specified for"
                     " obtaining diabatic gradient.")
                return self._diabatic_gradient_centroid[SI, SJ]
        else:
            if return_matrix:
                return self._diabatic_gradient
            else:
                assert ((SI is not None) and (SJ is not None)), \
                    ("State labels or return matrix not specified for"
                     " obtaining diabatic gradient.")
                return self._diabatic_gradient[SI, SJ]

    def _from_internal(self, internal):
        """Transform from a defined set of internal coordinates to the actually
        used coordinates in the potential call.

        Parameters
        ----------
        internal : (n_internal) ndarray of floats
            The internal coordinates. This needs to be defined for each PES
            individually.

        Returns
        -------
        (n_dof) ndarray of floats
            The positions representing the system in au.

        Note
        ----
        This function throws and NotImplemented Error and can be
        implemented by any child class, where applicable.
        """
        raise NotImplementedError("This function can be implemented "
                                  "classes deriving from the InterfaceTemplate"
                                  " template, where applicable.")

    def _energy_wrapper(self, R, S=0, centroid=True, internal=False,
                        picture='adiabatic'):
        """Wrapper function to call energy with a one-dimensional array.
        This should only be used for directly accessing the PES and not for any
        dynamics calculation!

        Parameters
        ----------
        R : (n_dof) ndarray of floats
            The positions representing the system in au.
        S : integer, default 0 /or/ tupe of two integers
            The current state of the system
            /or/ if tupel is given the current off-diagonal element of the
            diabatic matrix
        centroid : bool, default True
            If the energy of the centroid should be returned.
        internal : bool, optional, default False
            Whether 'R' is in internal coordinates. Then it is backtransformed
            to cartesian coordinates in the wrapper.
        picture : string, optional, ('adiabatic', 'diabatic')
            Whether adiabatic or diabatic PES should be returned. Currently,
            only diabatic diagonal elements are returned, i.e., SI=SJ=S.

        Returns
        -------
        float:
        The energy at the given geometry in hartree.
        """

        if picture == 'adiabatic':
            if internal:
                return self.adiabatic_energy(self._from_internal(R)[:, None],
                                             S, centroid)
            else:
                return self.adiabatic_energy(R[:, None], S, centroid)
        else:
            if internal:
                return self.diabatic_energy(self._from_internal(R)[:, None],
                                            S, S, centroid)
            else:
                if type(S) == tuple:
                    return self.diabatic_energy(R[:, None], S[0], S[1], centroid)
                else:
                    return self.diabatic_energy(R[:, None], S, S, centroid)

    def _gradient_wrapper(self, R, S=0, centroid=True, internal=False, picture='adiabatic'):
        """Wrapper function to call gradient with a one-dimensional array.
        This should only be used for directly accessing the PES and not for any
        dynamics calculation!

        Parameters
        ----------
        R : (n_dof) ndarray of floats
            The positions representing the system in au.
        S : integer, default 0
            The current state of the system.
        centroid : bool, default True
            If the gradient of the centroid should be returned.
        internal : bool, optional, default False
            Whether 'R' is in internal coordinates. Then it is backtransformed
            to cartesian coordinates in the wrapper.
        picture : string, optional, ('adiabatic', 'diabatic')
            Whether adiabatic or diabatic PES should be plotted.

        Returns
        -------
        (n_dof) ndarray of floats:
        The gradient at the given geometry in hartree/au.
        """

        if internal:
            return self.adiabatic_gradient(self._from_internal(R)[:, None],
                                           S, centroid)
        else:
            return self.adiabatic_gradient(R[:, None], S, centroid)

    def _get_diabatic_energy_matrix(self, R):
        """
        Obtain diabatic energy matrix for beads or centroid.
        This function is needed to pass onto adiabatic transformation for
        interfaces with more than 2 electronic states. So should not be used
        independently and should only be implemented in child interface classes
        with more than 2 states.

        Parameters:
        ----------
        R : (n_dof) ndarray of floats /or/ (n_dof, n_beads) ndarray of floats
            The positions of all centroids or beads in the system.

        Returns:
        ----------
        (n_states, n_states) ndarrays of floats if shape of R is (n_dof)
        /or/ (n_states, n_states, n_beads) ndarrays of floats if shape of R is (n_dof, n_beads)

            Diabatic energy matrix.

        Note
        ----
        This function throws and NotImplemented Error and can be
        implemented by any child class, where applicable.
        """
        raise NotImplementedError("This function can be implemented "
                                  "classes deriving from the InterfaceTemplate"
                                  " template, where applicable.")

    def _get_adiabatic_from_diabatic(self, R, func_diabatic_energy=None):
        """
        Calculate and set adiabatic matrices for energies, gradients and
        non-adiabatic coupling (NAC) for beads and centroid using diabatic
        energies and gradients.

        Parameters:
        ----------
        R : (n_dof, n_beads) ndarray of floats
            The positions of all beads in the system. The first axis is the
            degrees of freedom and the second axis the beads.
        func_diabatic_energy : function, optional, default None
            Function to get diabatic energies of shape (n_states, n_states)
            or (n_states, n_states, n_beads) ndarrays of floats. Should take
            bead or centroid positions as parameter. And should only be given
            if `self.n_states` is more than 2.
        """

        assert (self.n_states > 1), "Number of states should be 2 or more to"\
                                    " use diabatic to adiabatic"\
                                    " transformation. Here number "\
                                    "of states is: " + str(self.n_states)

        if (self.n_states == 2):
            import XPACDT.Tools.DiabaticToAdiabatic_2states as dia2ad

            self._adiabatic_gradient = dia2ad.get_adiabatic_gradient(
                self._diabatic_energy, self._diabatic_gradient)

            if self.max_n_beads == 1:
                self._adiabatic_gradient_centroid = (
                    self._adiabatic_gradient.reshape((self.n_states, self.n_dof))).copy()
            else:
                self._adiabatic_gradient_centroid = dia2ad.get_adiabatic_gradient(
                    self._diabatic_energy_centroid, self._diabatic_gradient_centroid)

        else:
            import XPACDT.Tools.DiabaticToAdiabatic_Nstates as dia2ad

            assert (func_diabatic_energy is not None), \
                   ("No function to obtain diabatic energies provided.")

            self._adiabatic_gradient = dia2ad.get_adiabatic_gradient(
                R, func_diabatic_energy, self.DERIVATIVE_STEPSIZE)

            if self.max_n_beads == 1:
                self._adiabatic_gradient_centroid = (
                    self._adiabatic_gradient.reshape((self.n_states, self.n_dof))).copy()
            else:
                r_centroid = np.mean(R, axis=1)
                self._adiabatic_gradient_centroid = dia2ad.get_adiabatic_gradient(
                    r_centroid, func_diabatic_energy, self.DERIVATIVE_STEPSIZE)

        # Bead part
        self._adiabatic_energy = dia2ad.get_adiabatic_energy(self._diabatic_energy)
        self._nac = dia2ad.get_NAC(self._diabatic_energy,
                                   self._diabatic_gradient)

        # Centroid part
        if self.max_n_beads == 1:
            self._adiabatic_energy_centroid = (
                self._adiabatic_energy.reshape(self.n_states)).copy()
            self._nac_centroid = (
                self._nac.reshape((self.n_states, self.n_states, self.n_dof))).copy()
        else:
            self._adiabatic_energy_centroid = dia2ad.get_adiabatic_energy(self._diabatic_energy_centroid)
            self._nac_centroid = dia2ad.get_NAC(
                self._diabatic_energy_centroid, self._diabatic_gradient_centroid)

        return

    def minimize_geom(self, R0, S=0, picture='adiabatic'):
        """Find the potential minimum employing the Newton-CG method
        as implemented in Scipy.

        Parameters
        ----------
        R0 : (n_dof) ndarray of floats
             The starting position for the minimization.
        S : integer, optional, Default: 0
            The state to be minimized.
        picture : string, optional, ('adiabatic', 'diabatic')
            Whether adiabatic or diabatic PES should be minimized.

        Returns
        ----------
        fun : float
              The minimal potential value in hartree.
        x : (n_dof) ndarray of floats
           The minimized position in au.

        Raises a RuntimeError if unsuccessful.
        """

        old_thresh = self.__SAVE_THRESHOLD
        self.__SAVE_THRESHOLD = 1e-15
        results = spminimize(lambda x : self._energy_wrapper(x, S=S, picture=picture),
                             R0, method='Newton-CG',
                             jac=lambda x : self._gradient_wrapper(x, S=S, picture=picture))
        self.__SAVE_THRESHOLD = old_thresh

        if results.success:
            return results.fun, results.x
        else:
            raise RuntimeError("Minimization of PES failed with message: "
                               + results.message)

    def find_ts(self, R0):
        """ Find the transition state. """
        raise NotImplementedError("Please implement the transition state"
                                  " search in the InterfaceTemplate.")

    def plot_1D(self, R, dof_i, start, end, step,
                relax=False, internal=False, S=0, picture='adiabatic'):
        """Generate data to plot a potential energy surface along one
        dimension. The other degrees of freedom can either kept fix or can be
        optimized. The results are writte to a file called 'pes_1d.dat' or
        'pes_1d_opti.dat'. The file is formatted as follows. The first column
        gives the points along the scanned coordinate. The second column the
        energy. If relax is True then the full optimized geometry is given
        after the energy.
        A gnuplot template file is also generated to help with plotting the
        data file.

        Parameters
        ----------
        R : (n_dof) ndarray of floats
            Starting position for plotting. It either defines the fixed
            positions or the starting point for optimizations.
        dof_i : integer
            Index of the variable that should change; indices start at 0.
        start : float
            Starting value of the coordinate that is scanned in au.
        end : float
            Ending value of the coordinate that is scanned in au.
        step : float
            Step size used along the scan in au.
        relax : bool, optional, Default: False
            Whether all other coordinates are fixed (False) or relaxed (True)
            along the scan.
        internal : bool, optional, Default: False
            Whether R is in internal coordinates and internal coordinates
            should be used throughout the plotting.
        S : integer, default 0 /or/ tupe of two integers
            The state to be plotted,
            /or/ if tupel is given the off-diagonal element of the
            diabatic matrix to be plotted.
        picture : string, optional, ('adiabatic', 'diabatic')
            Whether adiabatic or diabatic PES should be plotted.
<<<<<<< HEAD
            TODO: Howto handle couplings?
=======
>>>>>>> 1b54a438

        Returns
        -------
        Nothing, but writes a data file 'pes_1d.dat' /or/ 'pes_1d_opti.dat'.
        Throws RuntimeError if relax is True and minimization failed.
        """

        if dof_i >= self.n_dof:
            raise ValueError("Requested dof in plotting out of range of the"
                             " requested PES.")
        if S >= self.n_states:
            raise ValueError("Requested state in plotting out of range of the"
                             " requested PES.")
        assert (picture in ['adiabatic', 'diabatic']), "Wrong picture given"\
            " for plotting. Please give either adiabatic or diabatic."

        setup = "set xlabel 'coordinate " + str(dof_i) \
                + "' \nset ylabel 'energy / au'\n"
        gnuplot.write_gnuplot_file('./', 'pes_1d' + ('_opti' if relax else ''),
                                   setup, " using 1:2 w l ls 1 title 'TODO'",
                                   False)

        old_thresh = self.__SAVE_THRESHOLD
        self.__SAVE_THRESHOLD = 1e-15

        # Add header with parameters, etc.
        header = "Data file from 1D potential energy scan. There should be"\
            + " a gnuplot file called 'pes_1d.plt' or 'pes_1d_opti.plt'"\
            + " available to give reasonable help on plotting this file. \n"\
            + "The file was generated for the following interface: \n"\
            + self.name + " \n"\
            + "And with the following parameters: "\
            + "R = " + str(R) + " \n"\
            + "dof_i = " + str(dof_i) + " \n"\
            + "start = " + str(start) + " \n"\
            + "end = " + str(end) + " \n"\
            + "step = " + str(step) + " \n"\
            + "relax = " + str(relax) + " \n"\
            + "internal = " + str(internal) + " \n"\
            + "S = " + str(S) + " \n"\
            + "picture = " + str(picture) + " \n"

        e = []
        if relax:
            R_optimized = []
        try:
            grid = np.arange(start, end+step, step)
        except ZeroDivisionError as e:
            raise type(e)(str(e) + "\nXPACDT: Please give a non-zero step for"
                          "potential plotting.")

        for g in grid:
            if relax:
                constraint = ({'type': 'eq', 'fun': lambda x: x[dof_i] - g})
                R0 = R.copy()
                R0[dof_i] = g
                results = spminimize(lambda x : self._energy_wrapper(x, internal=internal, S=S, picture=picture),
                                     R0, method='SLSQP',
                                     constraints=constraint)

                # Store both the optimized energy and coordinates.
                if results.success:
                    R_optimized.append(results.x.copy())
                    e.append([results.fun])
                else:
                    raise RuntimeError("Minimization of PES failed with "
                                       " message: " + results.message)
            else:
                R[dof_i] = g
                e.append([self._energy_wrapper(R, internal=internal, S=S, picture=picture)])

        pes = np.insert(np.array(e), 0, grid, axis=1)
        if relax:
            pes = np.hstack((pes, np.array(R_optimized)))

        np.savetxt('pes_1d' + ('_opti' if relax else '') + '.dat', pes, header=header)

        self.__SAVE_THRESHOLD = old_thresh

    def plot_2D(self, R, dof_i, dof_j, starts, ends, steps,
                relax=False, internal=False, S=0, picture='adiabatic'):
        """Generate data to plot a potential energy surface along two
        dimensions. The other degrees of freedom can either kept fix or can be
        optimized. The results are writte to a file called 'pes_2d.dat' or
        'pes_2d_opti.dat'. The file is formatted as follows. The first and
        second column give the points along the scanned coordinates. The third
        column the energy. If relax is True then the full optimized geometry is
        given after the energy. The file is written in a blocked structure to
        be used in gnuplot, i.e., after each full scan of the second
        coordinate, an additional newline is given.
        A gnuplot template file is also generated to help with plotting the
        data file.


        Parameters
        ----------
        R : (n_dof) ndarray of floats
            Starting position for plotting. It either defines the fixed
            positions or the starting point for optimizations.
        dof_i : integer
            Index of the first variable that should change; indices start at 0.
        dof_j : integer
            Index of the second variable that should change; indices start at 0.
        starts : list of 2 floats
            Starting values of the coordinates that are scanned in au.
        ends : list of 2 floats
            Ending values of the coordinates that are scanned in au.
        steps : list of 2 floats
            Step sizes used along the scan in au.
        relax : bool, optional, Default: False
            Whether all other coordinates are fixed (False) or
            relaxed (True) along the scan.
        internal : bool, optional, Default: False
            Whether R is in internal coordinates and internal coordinates
            should be used throughout the plotting.
        S : integer, default 0 /or/ tupe of two integers
            The state to be plotted,
            /or/ if tupel is given the off-diagonal element of the
            diabatic matrix to be plotted.
        picture : string, optional, ('adiabatic', 'diabatic')
            Whether adiabatic or diabatic PES should be plotted. 

        Returns
        -------
        Nothing, but writes a data file 'pes_2d.dat' or 'pes_2d_opti.dat'.
        Throws RuntimeError if relax is True and minimization failed.
        """

        if dof_i >= self.n_dof or dof_j >= self.n_dof:
            raise ValueError("Requested dof in plotting out of range of the"
                             " requested PES.")
        if S >= self.n_states:
            raise ValueError("Requested state in plotting out of range of the"
                             " requested PES.")
        assert (picture in ['adiabatic', 'diabatic']), "Wrong picture given"\
            " for plotting. Please give either adiabatic or diabatic."

        setup = "set xlabel 'coordinate " + str(dof_j)\
                + "' \nset ylabel 'coordinate " + str(dof_i) + "' \n"
        gnuplot.write_gnuplot_file('./', 'pes_2d' + ('_opti' if relax else ''),
                                   setup, " using 1:2:3 w l lw 3.2", True)

        old_thresh = self.__SAVE_THRESHOLD
        self.__SAVE_THRESHOLD = 1e-15

        # Add header with parameters, etc.
        header = "# Data file from 2D potential energy scan. There should be"\
            + " a gnuplot file called 'pes_2d.plt' or 'pes_2d_opti.plt'"\
            + " available to give reasonable help on plotting this file. \n"\
            + "# The file was generated for the following interface: \n"\
            + "# " + self.name + " \n"\
            + "# And with the following parameters: "\
            + "# R = " + str(R) + " \n"\
            + "# dof_i, dof_j = " + str(dof_i) + " " + str(dof_j) + " \n"\
            + "# starts = " + str(starts) + " \n"\
            + "# ends = " + str(ends) + " \n"\
            + "# steps = " + str(steps) + " \n"\
            + "# relax = " + str(relax) + " \n"\
            + "# internal = " + str(internal) + " \n"\
            + "# S = " + str(S) + " \n"\
            + "# picture = " + str(picture) + " \n"

        e = []
        if relax:
            R_optimized = []

        try:
            x = np.arange(starts[0], ends[0]+steps[0], steps[0])
            y = np.arange(starts[1], ends[1]+steps[1], steps[1])
        except ZeroDivisionError as e:
            raise type(e)(str(e) + "\nXPACDT: Please give a non-zero step for"
                          "potential plotting.")

        n_grid = len(x) * len(y)
        grid_x, grid_y = np.meshgrid(x, y)

        for g_y in y:
            for g_x in x:

                if relax:
                    constraint = ({'type': 'eq', 'fun': lambda x: x[dof_i] - g_x},
                                  {'type': 'eq', 'fun': lambda x: x[dof_j] - g_y})
                    R0 = R.copy()
                    R0[dof_i] = g_x
                    R0[dof_j] = g_y
                    results = spminimize(lambda x : self._energy_wrapper(x, internal=internal, S=S, picture=picture),
                                         R0, method='SLSQP',
                                         constraints=constraint,
                                         options={'ftol': 1e-6, 'eps': 1e-3})

                    if results.success:
                        R_optimized.append(results.x.copy())
                        e.append([results.fun])
                    else:
                        raise RuntimeError("Minimization of PES failed with"
                                           " message: " + results.message)
                else:
                    R[dof_i] = g_x
                    R[dof_j] = g_y
                    e.append([self._energy_wrapper(R, internal=internal, S=S, picture=picture)])

        grid = np.dstack((grid_y, grid_x)).reshape(n_grid, -1)
        pes = np.hstack((grid, e))
        if relax:
            pes = np.hstack((pes, np.array(R_optimized)))

        outfile = open('pes_2d' + ('_opti' if relax else '') + '.dat', 'w')
        outfile.write(header)
        for k, data in enumerate(pes):
            outfile.write(' '.join([str(x) for x in data]))
            outfile.write('\n')
            if (k+1) % len(x) == 0:
                outfile.write('\n')
        outfile.close()

        self.__SAVE_THRESHOLD = old_thresh

    def get_Hessian(self, R):
        """Calculate the Hessian at a given geometry `R`. The Hessian is
        calculated using numerical differentiation of the gradients.
        Currently, only central differences of the gradients is implemented.

        Parameters
        ----------
        R : (n_dof) ndarray of floats
            Position for which the Hessian is calculated
            .
        Returns
        -------
        H : (n_dof, n_dof) ndarray of floats
            Hessian of the potential at the given geometry.
        """

        n = len(R)
        H = np.zeros((n, n))
        R_step = R.copy()

        for i in range(len(R)):
            R_step[i] += self.DERIVATIVE_STEPSIZE
            grad_plus = self._gradient_wrapper(R_step)

            R_step[i] -= 2.0 * self.DERIVATIVE_STEPSIZE
            grad_minus = self._gradient_wrapper(R_step)

            H[i] = (grad_plus - grad_minus) / (2.0 * self.DERIVATIVE_STEPSIZE)

            R_step[i] += self.DERIVATIVE_STEPSIZE

        return H<|MERGE_RESOLUTION|>--- conflicted
+++ resolved
@@ -616,8 +616,12 @@
                 return self.adiabatic_energy(R[:, None], S, centroid)
         else:
             if internal:
-                return self.diabatic_energy(self._from_internal(R)[:, None],
-                                            S, S, centroid)
+                if type(S) == tuple:
+                    return self.diabatic_energy(self._from_internal(R)[:, None],
+                                                S[0], S[1], centroid)
+                else:
+                    return self.diabatic_energy(self._from_internal(R)[:, None],
+                                                S, S, centroid)
             else:
                 if type(S) == tuple:
                     return self.diabatic_energy(R[:, None], S[0], S[1], centroid)
@@ -633,8 +637,10 @@
         ----------
         R : (n_dof) ndarray of floats
             The positions representing the system in au.
-        S : integer, default 0
-            The current state of the system.
+        S : integer, default 0 /or/ tupe of two integers
+            The current state of the system
+            /or/ if tupel is given the current off-diagonal element of the
+            diabatic matrix
         centroid : bool, default True
             If the gradient of the centroid should be returned.
         internal : bool, optional, default False
@@ -649,11 +655,26 @@
         The gradient at the given geometry in hartree/au.
         """
 
-        if internal:
-            return self.adiabatic_gradient(self._from_internal(R)[:, None],
-                                           S, centroid)
+
+        if picture == 'adiabatic':
+            if internal:
+                return self.adiabatic_gradient(self._from_internal(R)[:, None],
+                                               S, centroid)
+            else:
+                return self.adiabatic_gradient(R[:, None], S, centroid)
         else:
-            return self.adiabatic_gradient(R[:, None], S, centroid)
+            if internal:
+                if type(S) == tuple:
+                    return self.diabatic_gradient(self._from_internal(R)[:, None],
+                                                  S[0], S[1], centroid)
+                else:
+                    return self.diabatic_gradient(self._from_internal(R)[:, None],
+                                                  S, S, centroid)
+            else:
+                if type(S) == tuple:
+                    return self.diabatic_gradient(R[:, None], S[0], S[1], centroid)
+                else:
+                    return self.diabatic_gradient(R[:, None], S, S, centroid)
 
     def _get_diabatic_energy_matrix(self, R):
         """
@@ -833,10 +854,6 @@
             diabatic matrix to be plotted.
         picture : string, optional, ('adiabatic', 'diabatic')
             Whether adiabatic or diabatic PES should be plotted.
-<<<<<<< HEAD
-            TODO: Howto handle couplings?
-=======
->>>>>>> 1b54a438
 
         Returns
         -------
