#!/usr/bin/env python3

#  **************************************************************************
#
#  XPACDT, eXtended PolyAtomic Chemical Dynamics Toolkit
#  XPACDT is a program that can treat polyatomic chemical dynamics problems
#  by solving Newtons equations of motion directly or in an
#  extended ring-polymer phase space. Non-Born-Oppenheimer effects are
#  included employ different approaches, including fewest switches surface
#  hopping.
#
#  Copyright (C) 2019
#  Ralph Welsch, DESY, <ralph.welsch@desy.de>
#
#  This file is part of XPACDT.
#
#  XPACDT is free software: you can redistribute it and/or modify
#  it under the terms of the GNU General Public License as published by
#  the Free Software Foundation, either version 3 of the License, or
#  (at your option) any later version.
#
#  This program is distributed in the hope that it will be useful,
#  but WITHOUT ANY WARRANTY; without even the implied warranty of
#  MERCHANTABILITY or FITNESS FOR A PARTICULAR PURPOSE.  See the
#  GNU General Public License for more details.
#
#  You should have received a copy of the GNU General Public License
#  along with this program.  If not, see <http://www.gnu.org/licenses/>.
#
#  **************************************************************************

""" This module represents a two or three state morse diabatic potential in
one dimension."""

import numpy as np
import os

import XPACDT.Interfaces.InterfaceTemplate as itemplate
import XPACDT.Input.Inputfile as infile


class MorseDiabatic(itemplate.PotentialInterface):
    """
    Two or three state morse diabatic potential in one dimension.
    The diagonal terms are morse potential and off-diagonal couplings are gaussian.
    Reference: Chem. Phys. Lett. 349, 521-529 (2001)

    TODO: Add form of diagonal and off-diagonal terms!

    Parameters
    ----------
    max_n_beads : int, optional
        Maximum number of beads from the (n_dof) list of n_beads. Default: 1.

    Other Parameters
    ----------------
    model_type : {'model_1', 'model_2', 'model_3'}
        String denoting model number to be used.
    n_states : int or string of int
        Number of morse diabatic states (possible: 2, 3).
    """

    def __init__(self, max_n_beads=1, **kwargs):

        try:
            n_states = int(kwargs.get('n_states', 3))
        except ValueError as e:
            raise type(e)(str(e) + "\nXPACDT: Parameter 'n_states' for morse "
                                   "diabatic not convertable to int. "
                                   "'n_states' is " + kwargs.get('n_states'))
        assert ((n_states == 2) or (n_states == 3)), \
               ("Only 2 or 3 states possible for morse diabatic potential")

        itemplate.PotentialInterface.__init__(self, "MorseDiabatic", 1,
                                              n_states, max_n_beads, 'diabatic')

        assert (isinstance(kwargs.get('model_type'), str)), \
            "Parameter 'model_type' not given or not given as string."
        self.__model_type = kwargs.get('model_type')

        # Read model parameters from file
        param_file = os.path.join(os.path.dirname(itemplate.__file__),
                                  "model_parameters/morse_diabatic_potential.param")
        all_params = infile.Inputfile(param_file)
        assert (self.model_type in all_params.keys()), \
            "Type of morse diabatic model not found."
        model_params = all_params.get(self.model_type)

        # Setting all the paramters
        # Diagonal terms as list of floats of individual states
        self.__de = [float(model_params.get('de'+str(i+1)))
                     for i in range(self.n_states)]
        self.__beta = [float(model_params.get('beta'+str(i+1)))
                       for i in range(self.n_states)]
        self.__re = [float(model_params.get('re'+str(i+1)))
                     for i in range(self.n_states)]
        self.__c = [float(model_params.get('c'+str(i+1)))
                    for i in range(self.n_states)]
        # Off-diagonal terms as floats
        self.__A12 = float(model_params.get('A12'))
        self.__as12 = float(model_params.get('as12'))
        self.__r12 = float(model_params.get('r12'))
        if self.n_states == 3:
            if self.model_type == 'model_1':
                self.__A23 = float(model_params.get('A23'))
                self.__as23 = float(model_params.get('as23'))
                self.__r23 = float(model_params.get('r23'))
            elif (self.model_type == 'model_2') or (self.model_type == 'model_3'):
                self.__A13 = float(model_params.get('A13'))
                self.__as13 = float(model_params.get('as13'))
                self.__r13 = float(model_params.get('r13'))

    @property
    def model_type(self):
        """string : Model number to be used."""
        return self.__model_type

    def _calculate_adiabatic_all(self, R, P=None, S=None):
        """
<<<<<<< HEAD
        Calculate and set diabatic and adiabatic (if required) matrices for
        energies and gradients of beads and centroid.
=======
        Calculate and set diabatic and adiabatic matrices for energies and
        gradients of beads and centroid.
>>>>>>> f0b1ca5a

        Parameters:
        ----------
        R, P : (n_dof, n_beads) ndarray of floats
            The (ring-polymer) positions `R` and momenta `P` representing the
            system in au. The first axis represents the degrees of freedom and
            the second axis is the beads. `P` is not used in this potential
            and thus defaults to None.
        S : int, optional
            The current electronic state. This is not used in this potential
            and thus defaults to None.
        """

        self._calculate_diabatic_all(R)
<<<<<<< HEAD

        if (self.bases_used == 'dia2ad'):
             self._get_adiabatic_from_diabatic(R, self._get_diabatic_energy_matrix)
=======
        self._get_adiabatic_from_diabatic(R, self._get_diabatic_energy_matrix)
>>>>>>> f0b1ca5a

    def _calculate_diabatic_all(self, R):
        """
        Calculate and set diabatic matrices for energies and gradients for
        beads and centroid.

        Parameters:
        ----------
        R : (n_dof, n_beads) ndarray of floats
            The positions of all beads in the system. The first axis is the
            degrees of freedom and the second axis the beads.
        """

        # Bead part
        self._diabatic_energy = self._get_diabatic_energy_matrix(R)

        for i in range(self.n_states):
            self._diabatic_gradient[i, i] = self._get_diag_grad(R, i)

        # Taking into account that the potential matrix is real and Hermitian
        self._diabatic_gradient[0, 1] = self._get_off_diag_grad(
            R, self.__A12, self.__as12, self.__r12)
        self._diabatic_gradient[1, 0] = self._diabatic_gradient[0, 1].copy()

        if self.n_states == 3:
            if self.model_type == 'model_1':
                self._diabatic_gradient[1, 2] = self._get_off_diag_grad(
                    R, self.__A23, self.__as23, self.__r23)
                self._diabatic_gradient[2, 1] = self._diabatic_gradient[1, 2].copy() 

            elif (self.model_type == 'model_2') or (self.model_type == 'model_3'):
<<<<<<< HEAD
                self._diabatic_energy[0, 2] = self._get_off_diag_V(
                    R, self.__A13, self.__as13, self.__r13)
                self._diabatic_energy[2, 0] = self._diabatic_energy[0, 2].copy()

=======
>>>>>>> f0b1ca5a
                self._diabatic_gradient[0, 2] = self._get_off_diag_grad(
                    R, self.__A13, self.__as13, self.__r13)
                self._diabatic_gradient[2, 0] = self._diabatic_gradient[0, 2].copy()

        # Centroid part
        if self.max_n_beads == 1:
            self._diabatic_energy_centroid = (
                self._diabatic_energy.reshape((self.n_states, self.n_states))).copy()
            self._diabatic_gradient_centroid = (
                self._diabatic_gradient.reshape((self.n_states, self.n_states, self.n_dof))).copy()
        else:
            r_centroid = np.mean(R, axis=1)
            self._diabatic_energy_centroid = \
                self._get_diabatic_energy_matrix(r_centroid)

            for i in range(self.n_states):
                self._diabatic_gradient_centroid[i, i] = self._get_diag_grad(r_centroid, i)

            self._diabatic_gradient_centroid[0, 1] = self._get_off_diag_grad(
                r_centroid, self.__A12, self.__as12, self.__r12)
            self._diabatic_gradient_centroid[1, 0] = \
                self._diabatic_gradient_centroid[0, 1].copy()

            if self.n_states == 3:
                if self.model_type == 'model_1':
                    self._diabatic_gradient_centroid[1, 2] = self._get_off_diag_grad(
                        r_centroid, self.__A23, self.__as23, self.__r23)
                    self._diabatic_gradient_centroid[2, 1] = self._diabatic_gradient_centroid[1, 2].copy()

                elif (self.model_type == 'model_2') or (self.model_type == 'model_3'):
                    self._diabatic_gradient_centroid[0, 2] = self._get_off_diag_grad(
                        r_centroid, self.__A13, self.__as13, self.__r13)
                    self._diabatic_gradient_centroid[2, 0] = self._diabatic_gradient_centroid[0, 2].copy()

    def _get_diag_V(self, R, i):
        """
        Get diagonal diabatic energy term of 'i'-th state.

        Parameters:
        ----------
        R : (n_dof) ndarray of floats /or/ (n_dof, n_beads) ndarray of floats
            The positions of all centroids or beads in the system.
        i: int
            State index.

        Returns:
        ----------
        float /or/ (n_beads) ndarrays of floats
            Diagonal diabatic energy term.
        """

        return (self.__de[i] * (1. - np.exp(-self.__beta[i] * (R[0] - self.__re[i])))**2 + self.__c[i])

    def _get_off_diag_V(self, R, A_ij, as_ij, r_ij):
        """
        Get off-diagonal diabatic energy term.

        Parameters:
        ----------
        R : (n_dof) ndarray of floats /or/ (n_dof, n_beads) ndarray of floats
            The positions of all centroids or beads in the system.
        A_ij : float
        as_ij : float
        r_ij : float

        Returns:
        ----------
        float /or/ (n_beads) ndarrays of floats
            Off-diagonal diabatic energy term.
        """

        return (A_ij * np.exp(-as_ij * (R[0] - r_ij)**2))

    def _get_diag_grad(self, R, i):
        """
        Get diagonal diabatic gradient term of 'i'-th state.

        Parameters:
        ----------
        R : (n_dof) ndarray of floats /or/ (n_dof, n_beads) ndarray of floats
            The positions of all centroids or beads in the system.
        i: int
            State index.

        Returns:
        ----------
        (n_dof) ndarray of floats /or/ (n_dof, n_beads) ndarray of floats
            Diagonal diabatic gradient term.
        """

        return (2. * self.__beta[i] * self.__de[i] * np.exp(-self.__beta[i] * (R - self.__re[i]))
                * (1. - np.exp(-self.__beta[i] * (R - self.__re[i]))))

    def _get_off_diag_grad(self, R, A_ij, as_ij, r_ij):
        """
        Get off-diagonal diabatic gradient term.

        Parameters:
        ----------
        R : (n_dof) ndarray of floats /or/ (n_dof, n_beads) ndarray of floats
            The positions of all centroids or beads in the system.
        A_ij : float
        as_ij : float
        r_ij : float

        Returns:
        ----------
        (n_dof) ndarray of floats /or/ (n_dof, n_beads) ndarray of floats
            Off-diagonal diabatic gradient term.
        """

        return (-2. * as_ij * A_ij * (R - r_ij) * np.exp(- as_ij * (R - r_ij)**2))

    def _get_diabatic_energy_matrix(self, R):
        """
        Obtain diabatic energy matrix for beads or centroid.
        This function is needed to pass onto adiabatic transformation and
        should not be used independently outside of this class.

        Parameters:
        ----------
        R : (n_dof) ndarray of floats /or/ (n_dof, n_beads) ndarray of floats
            The positions of all centroids or beads in the system.

        Returns:
        ----------
        V_diabatic : (n_states, n_states) ndarrays of floats
                     /or/ (n_states, n_states, n_beads) ndarrays of floats
            Diabatic energy matrix.
        """
        if len(R.shape) == 1:
            V_diabatic = np.zeros_like(self._diabatic_energy_centroid)
        else:
            V_diabatic = np.zeros_like(self._diabatic_energy)

        for i in range(self.n_states):
            V_diabatic[i, i] = self._get_diag_V(R, i)

        V_diabatic[0, 1] = self._get_off_diag_V(
            R, self.__A12, self.__as12, self.__r12)
        V_diabatic[1, 0] = V_diabatic[0, 1].copy()

        if self.n_states == 3:
            if self.model_type == 'model_1':
                V_diabatic[1, 2] = self._get_off_diag_V(
                    R, self.__A23, self.__as23, self.__r23)
                V_diabatic[2, 1] = V_diabatic[1, 2].copy()

            elif (self.model_type == 'model_2') or (self.model_type == 'model_3'):
                V_diabatic[0, 2] = self._get_off_diag_V(
                    R, self.__A13, self.__as13, self.__r13)
                V_diabatic[2, 0] = V_diabatic[0, 2].copy()

        return V_diabatic


if __name__ == '__main__':

    # !!! Should these plotting scripts be left here for future plotting?

    import XPACDT.Tools.DiabaticToAdiabatic_Nstates as dia2ad
    pot = MorseDiabatic(4, **{'n_states': '3', 'model_type': 'model_3'})

    # R = np.array([[3.3, 3.4,  3.5, 3.6]])
    R = np.array([[2., 3.5, 4., 5.]])

    pot._calculate_adiabatic_all(R)

    # print(pot._energy)
    # print(pot._gradient, '\n\n')
    print(pot._nac, '\n\n')

    # print(dia2ad.get_adiabatic_energy(pot._diabatic_energy))
    # print(dia2ad.get_adiabatic_gradient(R, pot._get_diabatic_energy_matrix, pot.DERIVATIVE_STEPSIZE))
    # print(dia2ad.get_NAC(pot._diabatic_energy, pot._diabatic_gradient), '\n\n')

    print(np.allclose(dia2ad.get_adiabatic_energy(pot._diabatic_energy), pot._adiabatic_energy))
    print(np.allclose(dia2ad.get_adiabatic_gradient(R, pot._get_diabatic_energy_matrix, pot.DERIVATIVE_STEPSIZE), pot._adiabatic_gradient))
    print(np.allclose(dia2ad.get_NAC(pot._diabatic_energy, pot._diabatic_gradient), pot._nac, atol=1e-5))


    # Plotting
    import sys
    import matplotlib.pyplot as plt

    model_type = sys.argv[1]  # 'model_3'
    n_states = int(sys.argv[2])  # 2
    nb = 1
    pot = MorseDiabatic(nb, **{'n_states': str(n_states), 'model_type': model_type})

    bead_ind = 0  # Bead to be used for plotting

    # len(linspace) array of positions
    X = np.linspace(1.8, 12., num=1000)
    v1 = []
    v2 = []
    v3 = []
    k1 = []
    k2 = []

    dv1 = []
    dv2 = []
    dv3 = []
    dk1 = []
    dk2 = []

    V1_ad = []
    V2_ad = []
    V3_ad = []
    dV1_ad = []
    dV2_ad = []
    dV3_ad = []

    nac12 = []
    nac13 = []
    nac23 = []

    for i in X:
        pot._calculate_adiabatic_all(np.array([[i]]))

        v1.append(pot._diabatic_energy[0, 0, 0])
        v2.append(pot._diabatic_energy[1, 1, 0])
        k1.append(pot._diabatic_energy[0, 1, 0])
        dv1.append(pot._diabatic_gradient[0, 0, 0, 0])
        dv2.append(pot._diabatic_gradient[1, 1, 0, 0])
        dk1.append(pot._diabatic_gradient[0, 1, 0, 0])

        V1_ad.append(pot._adiabatic_energy[0, 0])
        V2_ad.append(pot._adiabatic_energy[1, 0])
        dV1_ad.append(pot._adiabatic_gradient[0, 0, 0])
        dV2_ad.append(pot._adiabatic_gradient[1, 0, 0])
        nac12.append(pot._nac[0, 1, 0, 0])

        if (n_states == 3):
            v3.append(pot._diabatic_energy[2, 2, 0])
            dv3.append(pot._diabatic_gradient[2, 2, 0, 0])
            V3_ad.append(pot._adiabatic_energy[2, 0])
            dV3_ad.append(pot._adiabatic_gradient[2, 0, 0])
            nac13.append(pot._nac[0, 2, 0, 0])
            nac23.append(pot._nac[1, 2, 0, 0])

            if model_type == 'model_1':
                k2.append(pot._diabatic_energy[1, 2, 0])
                dk2.append(pot._diabatic_gradient[1, 2, 0, 0])
            else:
                k2.append(pot._diabatic_energy[0, 2, 0])
                dk2.append(pot._diabatic_gradient[0, 2, 0, 0])

    # Plot all
    fig, ax = plt.subplots(2, 3, figsize=(18, 12))
    fig.suptitle('Morse diabatic potential: ' + model_type, fontsize=20)

    ax[0, 0].plot(X, v1, 'r-', label="V1")
    ax[0, 0].plot(X, v2, 'k-', label="V2")
    ax[0, 0].plot(X, k1, 'b--', label="K1")
    if (n_states == 3):
        ax[0, 0].plot(X, v3, 'g-', label="V3")
        ax[0, 0].plot(X, k2, 'g--', label="K2")
    ax[0, 0].set_xlabel('x')
    ax[0, 0].set_ylabel('Diabatic Potential')
    ax[0, 0].legend(loc='best')
    ax[0, 0].set_ylim((-0.001, 0.05))

    ax[0, 1].plot(X, dv1, 'r-', label="dV1/dx")
    ax[0, 1].plot(X, dv2, 'k-', label="dV2/dx")
    ax[0, 1].plot(X, dk1, 'b--', label="dK1/dx")
    if (n_states == 3):
        ax[0, 1].plot(X, dv3, 'g-', label="dV3/dx")
        ax[0, 1].plot(X, dk2, 'g--', label="dK2/dx")
    ax[0, 1].set_xlabel('x')
    ax[0, 1].set_ylabel('Derivative of diabatic potential')
    ax[0, 1].legend(loc='best')

    ax[1, 0].plot(X, V1_ad, 'r-', label="V1")
    ax[1, 0].plot(X, V2_ad, 'k-', label="V2")
    if (n_states == 3):
        ax[1, 0].plot(X, V3_ad, 'g-', label="V3")
    ax[1, 0].set_xlabel('x')
    ax[1, 0].set_ylabel('Adiabatic Potential')
    ax[1, 0].legend(loc='best')
    ax[1, 0].set_ylim((-0.001, 0.05))

    ax[1, 1].plot(X, dV1_ad, 'r-', label="dV1/dx")
    ax[1, 1].plot(X, dV2_ad, 'k-', label="dV2/dx")
    if (n_states == 3):
        ax[1, 1].plot(X, dV3_ad, 'g-', label="dV3/dx")
    ax[1, 1].set_xlabel('x')
    ax[1, 1].set_ylabel('Derivative of Adiabatic Potential')
    ax[1, 1].legend(loc='best')

    ax[1, 2].plot(X, nac12, 'r-', label="NAC_12")
    if (n_states == 3):
        ax[1, 2].plot(X, nac13, 'b-', label="NAC_13")
        ax[1, 2].plot(X, nac23, 'g-', label="NAC_23")
    ax[1, 2].set_xlabel('x')
    ax[1, 2].set_ylabel('NAC')
    ax[1, 2].legend(loc='best')
    ax[1, 2].set_xlim((2, 6))

    plt.show()<|MERGE_RESOLUTION|>--- conflicted
+++ resolved
@@ -117,13 +117,8 @@
 
     def _calculate_adiabatic_all(self, R, P=None, S=None):
         """
-<<<<<<< HEAD
-        Calculate and set diabatic and adiabatic (if required) matrices for
-        energies and gradients of beads and centroid.
-=======
         Calculate and set diabatic and adiabatic matrices for energies and
         gradients of beads and centroid.
->>>>>>> f0b1ca5a
 
         Parameters:
         ----------
@@ -138,13 +133,7 @@
         """
 
         self._calculate_diabatic_all(R)
-<<<<<<< HEAD
-
-        if (self.bases_used == 'dia2ad'):
-             self._get_adiabatic_from_diabatic(R, self._get_diabatic_energy_matrix)
-=======
         self._get_adiabatic_from_diabatic(R, self._get_diabatic_energy_matrix)
->>>>>>> f0b1ca5a
 
     def _calculate_diabatic_all(self, R):
         """
@@ -176,13 +165,6 @@
                 self._diabatic_gradient[2, 1] = self._diabatic_gradient[1, 2].copy() 
 
             elif (self.model_type == 'model_2') or (self.model_type == 'model_3'):
-<<<<<<< HEAD
-                self._diabatic_energy[0, 2] = self._get_off_diag_V(
-                    R, self.__A13, self.__as13, self.__r13)
-                self._diabatic_energy[2, 0] = self._diabatic_energy[0, 2].copy()
-
-=======
->>>>>>> f0b1ca5a
                 self._diabatic_gradient[0, 2] = self._get_off_diag_grad(
                     R, self.__A13, self.__as13, self.__r13)
                 self._diabatic_gradient[2, 0] = self._diabatic_gradient[0, 2].copy()
