--- conflicted
+++ resolved
@@ -116,13 +116,9 @@
         # beads part
         distance = R[0] - self.x0
         power = np.ones_like(distance)
-<<<<<<< HEAD
-        self._gradient = np.zeros_like(distance[np.newaxis,np.newaxis, :])
-        self._energy = np.zeros_like(distance[np.newaxis, :]) + self.a[0]
-=======
+
         self._adiabatic_gradient = np.zeros_like(distance)
         self._adiabatic_energy = np.zeros_like(distance) + self.a[0]
->>>>>>> 83344081
 
         for i, a in enumerate(self.a[1:]):
             # beads part
@@ -136,11 +132,6 @@
                 power_centroid *= distance_centroid
                 self._adiabatic_energy_centroid += a * power_centroid
 
-<<<<<<< HEAD
-        if R.shape[1] == 1:
-            self._energy_centroid = self._energy[:, 0]
-            self._gradient_centroid = self._gradient[:, :, 0]
-=======
         self._adiabatic_energy = self._adiabatic_energy.reshape((1, -1))
         self._adiabatic_gradient = self._adiabatic_gradient.reshape((1, 1, -1))
 
@@ -150,6 +141,5 @@
         else:
             self._adiabatic_energy_centroid = self._adiabatic_energy_centroid.reshape((-1))
             self._adiabatic_gradient_centroid = self._adiabatic_gradient_centroid.reshape((1, -1))
->>>>>>> 83344081
 
         return