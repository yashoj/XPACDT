#  **************************************************************************
#
#  XPACDT, eXtended PolyAtomic Chemical Dynamics Toolkit
#  XPACDT is a program that can treat polyatomic chemical dynamics problems
#  by solving Newtons equations of motion directly or in an
#  extended ring-polymer phase space. Non-Born-Oppenheimer effects are
#  included employ different approaches, including fewest switches surface
#  hopping.
#
#  Copyright (C) 2019
#  Ralph Welsch, DESY, <ralph.welsch@desy.de>
#
#  This file is part of XPACDT.
#
#  XPACDT is free software: you can redistribute it and/or modify
#  it under the terms of the GNU General Public License as published by
#  the Free Software Foundation, either version 3 of the License, or
#  (at your option) any later version.
#
#  This program is distributed in the hope that it will be useful,
#  but WITHOUT ANY WARRANTY; without even the implied warranty of
#  MERCHANTABILITY or FITNESS FOR A PARTICULAR PURPOSE.  See the
#  GNU General Public License for more details.
#
#  You should have received a copy of the GNU General Public License
#  along with this program.  If not, see <http://www.gnu.org/licenses/>.
#
#  **************************************************************************

"""This is a template for creating and unifying classes that represent the
electrons in the system. """

import sys


class Electrons:
    """
    Template defining the electrons of the system. The template class will
    create a representation of the potential energy surface, but everything
    else needs to be implemented by the specific classes.

    Parameters
    ----------
    name : str
        The name of the specific electronic method implemented.
    parameters : XPACDT.Input.Inputfile
        Dictonary-like presentation of the input file.
    n_beads : (n_dof) list of int
        The number of beads for each degree of freedom.
    basis : {'adiabatic', 'diabatic'}
        Electronic state basis representation. Default: 'adiabatic'

    Attributes
    ----------
    name
    pes
    basis
    """

    def __init__(self, name, parameters, basis='adiabatic'):

        self.__name = name

        # Set up potential interface
        pes_name = parameters.get("system").get("Interface", None)
        __import__("XPACDT.Interfaces." + pes_name)

        self.basis = basis
        self.__pes = getattr(sys.modules["XPACDT.Interfaces." + pes_name],
<<<<<<< HEAD
                             pes_name)(max(parameters.n_beads), basis, **parameters.get(pes_name))

    @property
    def name(self):
        """str : The name of the specific electronic method implemented."""
        return self.__name
=======
                             pes_name)(max(n_beads), **parameters.get(pes_name))
>>>>>>> f0b1ca5a

    @property
    def pes(self):
        """XPACDT.Interfaces.InterfaceTemplate : Representation of the PES."""
        return self.__pes
    
    @property
    def basis(self):
        """{'adiabatic', 'diabatic'} : Electronic state basis representation."""
        return self.__basis

    @basis.setter
    def basis(self, b):
        assert (b in ['adiabatic', 'diabatic']),\
               ("Electronic state basis representation not available.")
        self.__basis = b

    def energy(self, R, centroid=False):
        """Calculate the electronic energy at the current geometry.

        Parameters
        ----------
        R : (n_dof, n_beads) ndarray of floats
            The (ring-polymer) positions representing the system in au. The
            first index represents the degrees of freedom, the second one the
            beads.
        centroid : bool, default False
            If the energy of the centroid should be returned.

        Returns
        -------
        This function throws and NotImplemented Error and needs to be
        implemented by any child class.
        """
        raise NotImplementedError

    def gradient(self, R, centroid=False):
        """Calculate the gradient of the electronic energy at the current
        geometry.

        Parameters
        ----------
        R : (n_dof, n_beads) ndarray of floats
            The (ring-polymer) positions representing the system in au. The
            first index represents the degrees of freedom, the second one the
            beads.
        centroid : bool, default False
            If the energy of the centroid should be returned.

        Returns
        -------
        This function throws and NotImplemented Error and needs to be
        implemented by any child class.
        """
        raise NotImplementedError

    def step(self, time, **kwargs):
        """Advance the electronic subsytem by a given time.

        Parameters
        ----------
        time : float
            The time to advance the electrons in au.

        Returns
        -------
        This function throws and NotImplemented Error and needs to be
        implemented by any child class.
        """
        raise NotImplementedError<|MERGE_RESOLUTION|>--- conflicted
+++ resolved
@@ -67,16 +67,12 @@
 
         self.basis = basis
         self.__pes = getattr(sys.modules["XPACDT.Interfaces." + pes_name],
-<<<<<<< HEAD
-                             pes_name)(max(parameters.n_beads), basis, **parameters.get(pes_name))
+                             pes_name)(max(parameters.n_beads), **parameters.get(pes_name))
 
     @property
     def name(self):
         """str : The name of the specific electronic method implemented."""
         return self.__name
-=======
-                             pes_name)(max(n_beads), **parameters.get(pes_name))
->>>>>>> f0b1ca5a
 
     @property
     def pes(self):
