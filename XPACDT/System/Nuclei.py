#  **************************************************************************
#
#  XPACDT, eXtended PolyAtomic Chemical Dynamics Toolkit
#  XPACDT is a program that can treat polyatomic chemical dynamics problems
#  by solving Newtons equations of motion directly or in an
#  extended ring-polymer phase space. Non-Born-Oppenheimer effects are
#  included employ different approaches, including fewest switches surface
#  hopping.
#
#  Copyright (C) 2019
#  Ralph Welsch, DESY, <ralph.welsch@desy.de>
#
#  This file is part of XPACDT.
#
#  XPACDT is free software: you can redistribute it and/or modify
#  it under the terms of the GNU General Public License as published by
#  the Free Software Foundation, either version 3 of the License, or
#  (at your option) any later version.
#
#  This program is distributed in the hope that it will be useful,
#  but WITHOUT ANY WARRANTY; without even the implied warranty of
#  MERCHANTABILITY or FITNESS FOR A PARTICULAR PURPOSE.  See the
#  GNU General Public License for more details.
#
#  You should have received a copy of the GNU General Public License
#  along with this program.  If not, see <http://www.gnu.org/licenses/>.
#
#  **************************************************************************

import numpy as np
import sys
# import scipy as sp

# TODO: add more quantities calculated for the nuclei!


class Nuclei(object):
    """
    This class represents the nuclar degrees of freedom.

    Parameters:
    -----------
    degrees_of_freedom : int
        The number of nuclear degrees of freedom present.
    input_parameters : XPACDT.Input.Inputfile
        Representation of the input file.
    time : float
        The initial time of the system in au.

    Attributes:
    -----------
    n_dof
    n_beads
    time
    positions
    momenta
    electrons
    """

    def __init__(self, degrees_of_freedom, input_parameters, time):

        self.n_dof = degrees_of_freedom
        self.time = time

        # coordinates, masses from input
        self.masses = input_parameters.masses
        self.positions = input_parameters.coordinates
        self.momenta = input_parameters.momenta

        self.n_beads = [self.positions.shape[1]]

        # Set up electrons
        self.__init_electrons(input_parameters)

        # set up propagator and attach
        if 'nuclei_propagator' in input_parameters:
            self.attach_nuclei_propagator(input_parameters)

        return

    @property
    def electrons(self):
        """ XPACDT.System.Electrons : The electrons used in the propagation."""
        return self.__electrons

    @property
    def propagator(self):
        """ The propagator used to advance the nuclei in time. """
        return self.__propagator

    @propagator.setter
    def propagator(self, p):
        self.__propagator = p

    @property
    def time(self):
        """float : Current time of the system in au."""
        return self.__time

    @time.setter
    def time(self, f):
        self.__time = f

    @property
    def n_dof(self):
        """int : The number of degrees of freedom in this system."""
        return self.__n_dof

    @n_dof.setter
    def n_dof(self, i):
        assert (i > 0), "Number of degrees of freedom less than 1!"
        self.__n_dof = i

    @property
    def n_beads(self):
        """list of int : The number of beads for each degree of freedom."""
        return self.__n_beads

    @n_beads.setter
    def n_beads(self, l):
        # TODO: add check for atoms to give only one bead number per atom.
        assert (len(l) == 1 or len(l) == self.n_dof), "Wrong number of \
beads given."

        if len(l) == 1:
            self.__n_beads = l * self.n_dof
        else:
            self.__n_beads = l
        # TODO: add check for multiple of twos

    @property
    def masses(self):
        """(n_dof) ndarray of floats : The masses of each degree of
        freedom in au."""
        return self.__masses

    @masses.setter
    def masses(self, a):
        self.__masses = a.copy()

    @property
    def positions(self):
        """(n_dof, n_beads) ndarray of floats : The positions of all beads in
            the system. The first axis is the degrees of freedom and the
            second axis the beads."""
        return self.__positions

    @positions.setter
    def positions(self, a):
        self.__positions = a.copy()

    @property
    def x_centroid(self):
        """ (n_dof) ndarray of floats : The centroid of each coordinate. """
        return np.mean(self.positions, axis=1)

    @property
    def momenta(self):
        """(n_dof, n_beads) ndarray of floats : The momenta of all beads in
            the system. The first axis is the degrees of freedom and the
            second axis the beads."""
        return self.__momenta

    @momenta.setter
    def momenta(self, a):
        self.__momenta = a.copy()

    @property
    def p_centroid(self):
        """(n_dof) ndarray of floats : The centroid of each momentum. """
        return np.mean(self.momenta, axis=1)

    @property
    def energy(self):
        """ float : Total energy of the nuclei including the spring term.
        i.e. \frac{1}{n}(\sum_i \sum_j (p^2_ij)(2m_j)) + SPINGS + V). TODO:
        write out properly."""
        return self.kinetic_energy + self.spring_energy + self.potential_energy

    @property
    def kinetic_energy(self):
        """ float TODO, incorrect currently! Need to be changed when
        refactoring."""
        return 0.5*np.sum(self.momenta * self.momenta)

    @property
    def spring_energy(self):
        """ floatTODO, incorrect currently! Need to be changed when
        refactoring."""
        return 0.0

    @property
    def potential_energy(self):
        """ floatTODO, incorrect currently! Need to be changed when
        refactoring."""
        return self.electrons.energy(self.positions)

    def __eq__(self, other):
        """Test if an object is equal to the current nuclei object. A nuclei
        object is assumed to be equal to another nuclei object if they have
        the same number of degrees of freedom, the same number of beads,
        thesame positions, momenta and masses.

        Parameters:
        -----------
        other : any object
            Object to compare to.

        Returns:
        -------
        bool
            Returns True if both objects have the same number of degrees of
            freedom, the same number of beads, thesame positions, momenta
            and masses. False else.
            """
        return (self.n_dof == other.n_dof
                and self.n_beads == other.n_beads
                and (self.positions == other.positions).all()
                and (self.momenta == other.momenta).all()
                and (self.masses == other.masses).all())

    def __init_electrons(self, parameters):
        """ Initialize the representation of the electrons in the system.

<<<<<<< HEAD
    def getCOM(self, dofs, quantity='x'):
        """ Get the center of mass position, momentum or velocity for a list
        of degree of freedoms.

        Parameters
        ----------
        dofs : list of ints
            Degrees of freedoms to calculate the center of mass quantity for.
        quantity : character, default 'x'
            Type of quantity to calulate. 'x': positions, 'p': momentum,
            'v': velocity

        Returns
        -------
        Currently a NotImplementedError!
        float :
            Center of mass position, momentum or velocity.
        """
        raise NotImplementedError("GetCOM called but not implemented!")

    def parse_dof(self, dof_string, quantity='x', beads=False):
        """ Obtain positions, momenta or velocities for a list of degrees of
        freedom.

        Parameters
        ----------
        dof_string : string
            Degrees of freedoms to calculate the quantity for. This can be a
            comma-separated list of degrees of freedom. Then an array of the
            quantity for each degree of freedom is returned. Or it can be a
            'm' followed by a comma-separated list of degrees of freedom. Then
            the center of mass of that quantity is returned.
        quantity : character, default 'x'
            Type of quantity to calulate. 'x': positions, 'p': momentum,
            'v': velocity
        beads : bool, default: False
            Whether the ring polymer beads should be used (True) or the
            respective centroids (False).

        Returns
        -------
        ndarray of floats
           Array of position, momentum or velocity values requested.
        """
        dofs = dof_string.split(',')

        if dofs[0] == 'm':
            values = self.getCOM([int(v) for v in dofs[1:]], quantity)

        else:
            values = []
            for dof in [int(d) for d in dofs]:
                if quantity == 'x':
                    if beads:
                        values.append(self.positions[dof])
                    else:
                        values.append(self.x_centroid[dof])
                if quantity == 'p':
                    if beads:
                        values.append(self.momenta[dof])
                    else:
                        values.append(self.p_centroid[dof])
                if quantity == 'v':
                    if beads:
                        values.append(self.momenta[dof] / self.masses[dof])
                    else:
                        values.append(self.x_centroid[dof] / self.masses[dof])

        return np.array(values)
=======
        Parameters
        ----------
        parameters: XPACDT.Inputfile
            The inputfile object containing all input parameters.
        """

        # TODO: make versatile and not only adiabatic
        __import__("XPACDT.System.AdiabaticElectrons")
        self.__electrons = getattr(sys.modules["XPACDT.System.AdiabaticElectrons"],
                             "AdiabaticElectrons")(parameters)
>>>>>>> bfcb5d6c

    def attach_nuclei_propagator(self, parameters):
        """ Create and attach a propagator to this nuclei representation. If
        required, a thermostatt is added to the propagator as well.

        Parameters
        ----------
        parameters: XPACDT.Inputfile
            The inputfile object containing all input parameters.
        """

        prop_parameters = parameters.get('nuclei_propagator')
        if 'rpmd' in parameters:
            assert('beta' in parameters.get("rpmd")), "No beta " \
                   "given for RPMD."
            prop_parameters['beta'] = parameters.get("rpmd").get('beta')

        prop_method = prop_parameters.get('method')
        __import__("XPACDT.Dynamics." + prop_method)
        self.propagator = getattr(sys.modules["XPACDT.Dynamics." + prop_method],
                                  prop_method)(self.electrons, self.masses,
                                               **prop_parameters)

        if 'thermostat' in parameters:
            self.propagator.attach_thermostat(parameters, self.masses)

    def propagate(self, time_propagate):
        """ This functions advances the positions and momenta of the nuclei
        for a given time using the proapgator assigned. The electronic
        subsystem is advanced for the same time.

        Parameters
        ----------
        time_propagate : float
            The time to advance the nuclei and electrons in au.
        """

        self.electrons.step(time_propagate, **{'first': True})
        self.positions, self.momenta = \
            self.__propagator.propagate(self.positions, self.momenta,
                                        time_propagate)
        self.electrons.step(time_propagate, **{'second': True})

        self.time += time_propagate

        return<|MERGE_RESOLUTION|>--- conflicted
+++ resolved
@@ -222,7 +222,17 @@
     def __init_electrons(self, parameters):
         """ Initialize the representation of the electrons in the system.
 
-<<<<<<< HEAD
+        Parameters
+        ----------
+        parameters: XPACDT.Inputfile
+            The inputfile object containing all input parameters.
+        """
+
+        # TODO: make versatile and not only adiabatic
+        __import__("XPACDT.System.AdiabaticElectrons")
+        self.__electrons = getattr(sys.modules["XPACDT.System.AdiabaticElectrons"],
+                             "AdiabaticElectrons")(parameters)
+
     def getCOM(self, dofs, quantity='x'):
         """ Get the center of mass position, momentum or velocity for a list
         of degree of freedoms.
@@ -292,18 +302,6 @@
                         values.append(self.x_centroid[dof] / self.masses[dof])
 
         return np.array(values)
-=======
-        Parameters
-        ----------
-        parameters: XPACDT.Inputfile
-            The inputfile object containing all input parameters.
-        """
-
-        # TODO: make versatile and not only adiabatic
-        __import__("XPACDT.System.AdiabaticElectrons")
-        self.__electrons = getattr(sys.modules["XPACDT.System.AdiabaticElectrons"],
-                             "AdiabaticElectrons")(parameters)
->>>>>>> bfcb5d6c
 
     def attach_nuclei_propagator(self, parameters):
         """ Create and attach a propagator to this nuclei representation. If
