#  **************************************************************************
#
#  XPACDT, eXtended PolyAtomic Chemical Dynamics Toolkit
#  XPACDT is a program that can treat polyatomic chemical dynamics problems
#  by solving Newtons equations of motion directly or in an
#  extended ring-polymer phase space. Non-Born-Oppenheimer effects are
#  included employ different approaches, including fewest switches surface
#  hopping.
#
#  Copyright (C) 2019
#  Ralph Welsch, DESY, <ralph.welsch@desy.de>
#
#  This file is part of XPACDT.
#
#  XPACDT is free software: you can redistribute it and/or modify
#  it under the terms of the GNU General Public License as published by
#  the Free Software Foundation, either version 3 of the License, or
#  (at your option) any later version.
#
#  This program is distributed in the hope that it will be useful,
#  but WITHOUT ANY WARRANTY; without even the implied warranty of
#  MERCHANTABILITY or FITNESS FOR A PARTICULAR PURPOSE.  See the
#  GNU General Public License for more details.
#
#  You should have received a copy of the GNU General Public License
#  along with this program.  If not, see <http://www.gnu.org/licenses/>.
#
#  **************************************************************************

import numpy as np
import sys
# import scipy as sp

# TODO: add more quantities calculated for the nuclei!


class Nuclei(object):
    """
    This class represents the nuclar degrees of freedom.

    Parameters:
    -----------
    degrees_of_freedom : int
        The number of nuclear degrees of freedom present.
    input_parameters : XPACDT.Input.Inputfile
        Representation of the input file.
    time : float
        The initial time of the system in au.

    Attributes:
    -----------
    n_dof
    n_beads : (n_dof) list of int
        Number of beads for each degrees of freedom
    time
    positions
    momenta
    electrons
    """

    def __init__(self, degrees_of_freedom, input_parameters, time):

        self.n_dof = degrees_of_freedom
        self.time = time

        # coordinates, masses from input
        self.masses = input_parameters.masses
        self.positions = input_parameters.coordinates
        self.momenta = input_parameters.momenta

        self.n_beads = input_parameters.n_beads

        # Set up electrons
        self.__init_electrons(input_parameters)

        # set up propagator and attach
        if 'nuclei_propagator' in input_parameters:
            self.attach_nuclei_propagator(input_parameters)

        return

    @property
    def electrons(self):
        """ XPACDT.System.Electrons : The electrons used in the propagation."""
        return self.__electrons

    @property
    def propagator(self):
        """ The propagator used to advance the nuclei in time. """
        return self.__propagator

    @propagator.setter
    def propagator(self, p):
        self.__propagator = p

    @property
    def time(self):
        """float : Current time of the system in au."""
        return self.__time

    @time.setter
    def time(self, f):
        self.__time = f

    @property
    def n_dof(self):
        """int : The number of degrees of freedom in this system."""
        return self.__n_dof

    @n_dof.setter
    def n_dof(self, i):
        assert (i > 0), "Number of degrees of freedom less than 1!"
        self.__n_dof = i

    @property
    def n_beads(self):
        """list of int : The number of beads for each degree of freedom."""
        return self.__n_beads

    @n_beads.setter
    def n_beads(self, l):
<<<<<<< HEAD
        self.__nbeads = l
=======
        self.__n_beads = l
>>>>>>> 47bf2445

    @property
    def masses(self):
        """(n_dof) ndarray of floats : The masses of each degree of
        freedom in au."""
        return self.__masses

    @masses.setter
    def masses(self, a):
        self.__masses = a.copy()

    @property
    def positions(self):
        """(n_dof, n_beads) ndarray of floats : The positions of all beads in
            the system. The first axis is the degrees of freedom and the
            second axis the beads."""
        return self.__positions

    @positions.setter
    def positions(self, a):
        self.__positions = a.copy()

    @property
    def x_centroid(self):
        """ (n_dof) ndarray of floats : The centroid of each coordinate. """
        return np.mean(self.positions, axis=1)

    @property
    def momenta(self):
        """(n_dof, n_beads) ndarray of floats : The momenta of all beads in
            the system. The first axis is the degrees of freedom and the
            second axis the beads."""
        return self.__momenta

    @momenta.setter
    def momenta(self, a):
        self.__momenta = a.copy()

    @property
    def p_centroid(self):
        """(n_dof) ndarray of floats : The centroid of each momentum. """
        return np.mean(self.momenta, axis=1)

    @property
    def energy(self):
        """ float : Total energy of the nuclei including the spring term.
        i.e. \frac{1}{n}(\sum_i \sum_j (p^2_ij)(2m_j)) + SPINGS + V). TODO:
        write out properly."""
        return self.kinetic_energy + self.spring_energy + self.potential_energy

    @property
    def kinetic_energy(self):
        """ float TODO, incorrect currently! Need to be changed when
        refactoring."""
        return 0.5*np.sum(self.momenta * self.momenta)

    @property
    def spring_energy(self):
        """ floatTODO, incorrect currently! Need to be changed when
        refactoring."""
        return 0.0

    @property
    def potential_energy(self):
        """ floatTODO, incorrect currently! Need to be changed when
        refactoring."""
        return self.electrons.energy(self.positions)

    def __eq__(self, other):
        """Test if an object is equal to the current nuclei object. A nuclei
        object is assumed to be equal to another nuclei object if they have
        the same number of degrees of freedom, the same number of beads,
        the same positions, momenta and masses.

        Parameters:
        -----------
        other : any object
            Object to compare to.

        Returns:
        -------
        bool
            Returns True if both objects have the same number of degrees of
            freedom, the same number of beads, thesame positions, momenta
            and masses. False else.
            """
        return (self.n_dof == other.n_dof
                and self.n_beads == other.n_beads
                and (self.positions == other.positions).all()
                and (self.momenta == other.momenta).all()
                and (self.masses == other.masses).all())

    def __init_electrons(self, parameters):
        """ Initialize the representation of the electrons in the system.

        Parameters
        ----------
        parameters: XPACDT.Inputfile
            The inputfile object containing all input parameters.
        """

        # TODO: make versatile and not only adiabatic
        __import__("XPACDT.System.AdiabaticElectrons")
        self.__electrons = getattr(sys.modules["XPACDT.System.AdiabaticElectrons"],
                             "AdiabaticElectrons")(parameters)

    def getCOM(self, dofs, quantity='x'):
        """ Get the center of mass position, momentum or velocity for a list
        of degree of freedoms.

        Parameters
        ----------
        dofs : list of ints
            Degrees of freedoms to calculate the center of mass quantity for.
        quantity : character, default 'x'
            Type of quantity to calulate. 'x': positions, 'p': momentum,
            'v': velocity

        Returns
        -------
        Currently a NotImplementedError!
        float :
            Center of mass position, momentum or velocity.
        """
        raise NotImplementedError("GetCOM called but not implemented!")

    def parse_dof(self, dof_string, quantity='x', beads=False):
        """ Obtain positions, momenta or velocities for a list of degrees of
        freedom.

        Parameters
        ----------
        dof_string : string
            Degrees of freedoms to calculate the quantity for. This can be a
            comma-separated list of degrees of freedom. Then an array of the
            quantity for each degree of freedom is returned. Or it can be a
            'm' followed by a comma-separated list of degrees of freedom. Then
            the center of mass of that quantity is returned.
        quantity : character, default 'x'
            Type of quantity to calulate. 'x': positions, 'p': momentum,
            'v': velocity
        beads : bool, default: False
            Whether the ring polymer beads should be used (True) or the
            respective centroids (False).

        Returns
        -------
        (selected dof) ndarray of floats if beads is False;
        (selected dof, nbeads) ndarray of floats else
            Array of positions, momenta or velocity values requested.
        """
        dofs = dof_string.split(',')

        if dofs[0] == 'm':
            values = self.getCOM([int(v) for v in dofs[1:]], quantity)

        else:
            values = []
            for dof in [int(d) for d in dofs]:
                if quantity == 'x':
                    if beads:
                        values.append(self.positions[dof])
                    else:
                        values.append(self.x_centroid[dof])
                elif quantity == 'p':
                    if beads:
                        values.append(self.momenta[dof])
                    else:
                        values.append(self.p_centroid[dof])
                elif quantity == 'v':
                    if beads:
                        values.append(self.momenta[dof] / self.masses[dof])
                    else:
                        values.append(self.p_centroid[dof] / self.masses[dof])
                else:
                    raise RuntimeError("XPACDT: Requested quantity not"
                                       " implemented: " + quantity)

        return np.array(values)

    def attach_nuclei_propagator(self, parameters):
        """ Create and attach a propagator to this nuclei representation. If
        required, a thermostatt is added to the propagator as well.

        Parameters
        ----------
        parameters: XPACDT.Inputfile
            The inputfile object containing all input parameters.
        """

        prop_parameters = parameters.get('nuclei_propagator')
        if 'rpmd' in parameters:
            assert('beta' in parameters.get("rpmd")), "No beta " \
                   "given for RPMD."
            prop_parameters['beta'] = parameters.get("rpmd").get('beta')
            prop_parameters['rp_transform_type'] = parameters.get('rpmd').get(
                    "nm_transform", "matrix")

        prop_method = prop_parameters.get('method')
        __import__("XPACDT.Dynamics." + prop_method)
        self.propagator = getattr(sys.modules["XPACDT.Dynamics." + prop_method],
                                  prop_method)(self.electrons, self.masses,
                                               self.n_beads, **prop_parameters)

        if 'thermostat' in parameters:
            self.propagator.attach_thermostat(parameters, self.masses)

    def propagate(self, time_propagate):
        """ This functions advances the positions and momenta of the nuclei
        for a given time using the proapgator assigned. The electronic
        subsystem is advanced for the same time.

        Parameters
        ----------
        time_propagate : float
            The time to advance the nuclei and electrons in au.
        """

        self.electrons.step(time_propagate, **{'first': True})
        self.positions, self.momenta = \
            self.__propagator.propagate(self.positions, self.momenta,
                                        time_propagate)
        self.electrons.step(time_propagate, **{'last': True})

        self.time += time_propagate

        return<|MERGE_RESOLUTION|>--- conflicted
+++ resolved
@@ -119,11 +119,7 @@
 
     @n_beads.setter
     def n_beads(self, l):
-<<<<<<< HEAD
-        self.__nbeads = l
-=======
         self.__n_beads = l
->>>>>>> 47bf2445
 
     @property
     def masses(self):
