#  **************************************************************************
#
#  XPACDT, eXtended PolyAtomic Chemical Dynamics Toolkit
#  XPACDT is a program that can treat polyatomic chemical dynamics problems
#  by solving Newtons equations of motion directly or in an
#  extended ring-polymer phase space. Non-Born-Oppenheimer effects are
#  included employ different approaches, including fewest switches surface
#  hopping.
#
#  Copyright (C) 2019
#  Ralph Welsch, DESY, <ralph.welsch@desy.de>
#
#  This file is part of XPACDT.
#
#  XPACDT is free software: you can redistribute it and/or modify
#  it under the terms of the GNU General Public License as published by
#  the Free Software Foundation, either version 3 of the License, or
#  (at your option) any later version.
#
#  This program is distributed in the hope that it will be useful,
#  but WITHOUT ANY WARRANTY; without even the implied warranty of
#  MERCHANTABILITY or FITNESS FOR A PARTICULAR PURPOSE.  See the
#  GNU General Public License for more details.
#
#  You should have received a copy of the GNU General Public License
#  along with this program.  If not, see <http://www.gnu.org/licenses/>.
#
#  **************************************************************************

""" Module that defines the physical system treated in XPACDT. This is the
core of XPACDT."""

import copy

import XPACDT.System.Nuclei as nuclei
import XPACDT.Tools.Units as units


class System(object):
    """This class is the main class representing the system state. It stores
    the nuclei and takes care of logging.

    Parameters
    ----------
    input_parameters : XPACDT.Inputfile
        Represents all the input parameters for the simulation given in the
        input file.
    """

    def __init__(self, input_parameters):

        self.__parameters = input_parameters

        assert('Interface' in self.parameters.get("system")), "Interface " \
            "not specified!"
        assert('dof' in self.parameters.get("system")), "Number of " \
            "degrees of freedom not specified!"

        self.n_dof = self.parameters.get("system").get("dof")
        time = units.parse_time(self.parameters.get("system").get("time", "0 fs"))

        # Set up nuclei
        self.__nuclei = nuclei.Nuclei(self.n_dof, self.parameters, time)

        self.do_log(init=True)

    @property
    def log(self):
        """list of dicts : Log of the system history as a list. Each list entry
        is a dictonary contraining the stored information, e.g., time, nuclei,
        etc."""
        return self.__log

    @property
    def n_dof(self):
        """int : The number of degrees of freedom in this system."""
        return self.__n_dof

    @n_dof.setter
    def n_dof(self, i):
        assert (int(i) > 0), "Number of degrees of freedom less than 1!"
        self.__n_dof = int(i)

    @property
    def parameters(self):
        """XPACDT.Input.Inputfile : The parameters from the input file."""
        return self.__parameters

    @property
    def nuclei(self):
        """XPACDT.Dynamics.Nuclei : The nuclei in this system."""
        return self.__nuclei

    def step(self, time):
        """ Step the whole system forwar in time. Also keep a log of the
        system state at these times.

        Parameters
        ----------
        time : float # TODO: Find a better name! (maybe: advance_time, propagation_time, ??)
            Time to advance the system in au.
        """

        self.__nuclei.propagate(time)
        self.do_log()

    def reset(self, time=None):
        """ Reset the system state to its original values and clear everything
        else in the log. Optionally, the time can be set to a given value.

<<<<<<< HEAD
        self.time = self._log[0]['time']
        self.nucei = copy.deepcopy(self._log[0]['nuclei'])
=======
        Parameters
        ----------
        time : float, optional, default None
            System time to be set, if given.
        """

        self.__nuclei = copy.deepcopy(self.__log[0])
        if time is not None:
            self.__nuclei.time = time
        self.do_log(True)
>>>>>>> bfcb5d6c

    def clear_log(self):
        """ Set the current system state as initial state and clear everything
        else in the log."""

<<<<<<< HEAD
        self.time = self._log[0]['time']
        self.nucei = copy.deepcopy(self._log[-1]['nuclei'])
        self.log(True)
=======
        self.__nuclei = copy.deepcopy(self.__log[-1])
        self.do_log(True)
>>>>>>> bfcb5d6c

    def do_log(self, init=False):
        """ Log the system state to a list called __log. Each entry is a
        dictonary containing the logged quantities. Currently this logs
        the system time and the nuclei object.

        Parameters
        ----------
        init : bool, optional
            If the log has to be initialized or not. Default False.
        """

        if init:
<<<<<<< HEAD
            self._log = []
        self._log.append({'time': self.time, 'nuclei': copy.deepcopy(self.nuclei)})
=======
            self.__log = []

        self.__log.append(copy.deepcopy(self.nuclei))
>>>>>>> bfcb5d6c

        # TODO: remove certain parts to not consume too much memory<|MERGE_RESOLUTION|>--- conflicted
+++ resolved
@@ -108,10 +108,6 @@
         """ Reset the system state to its original values and clear everything
         else in the log. Optionally, the time can be set to a given value.
 
-<<<<<<< HEAD
-        self.time = self._log[0]['time']
-        self.nucei = copy.deepcopy(self._log[0]['nuclei'])
-=======
         Parameters
         ----------
         time : float, optional, default None
@@ -122,20 +118,13 @@
         if time is not None:
             self.__nuclei.time = time
         self.do_log(True)
->>>>>>> bfcb5d6c
 
     def clear_log(self):
         """ Set the current system state as initial state and clear everything
         else in the log."""
 
-<<<<<<< HEAD
-        self.time = self._log[0]['time']
-        self.nucei = copy.deepcopy(self._log[-1]['nuclei'])
-        self.log(True)
-=======
         self.__nuclei = copy.deepcopy(self.__log[-1])
         self.do_log(True)
->>>>>>> bfcb5d6c
 
     def do_log(self, init=False):
         """ Log the system state to a list called __log. Each entry is a
@@ -149,13 +138,7 @@
         """
 
         if init:
-<<<<<<< HEAD
-            self._log = []
-        self._log.append({'time': self.time, 'nuclei': copy.deepcopy(self.nuclei)})
-=======
             self.__log = []
 
         self.__log.append(copy.deepcopy(self.nuclei))
->>>>>>> bfcb5d6c
-
         # TODO: remove certain parts to not consume too much memory