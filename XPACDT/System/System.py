#  **************************************************************************
#
#  XPACDT, eXtended PolyAtomic Chemical Dynamics Toolkit
#  XPACDT is a program that can treat polyatomic chemical dynamics problems
#  by solving Newtons equations of motion directly or in an
#  extended ring-polymer phase space. Non-Born-Oppenheimer effects are
#  included employ different approaches, including fewest switches surface
#  hopping.
#
#  Copyright (C) 2019
#  Ralph Welsch, DESY, <ralph.welsch@desy.de>
#
#  This file is part of XPACDT.
#
#  XPACDT is free software: you can redistribute it and/or modify
#  it under the terms of the GNU General Public License as published by
#  the Free Software Foundation, either version 3 of the License, or
#  (at your option) any later version.
#
#  This program is distributed in the hope that it will be useful,
#  but WITHOUT ANY WARRANTY; without even the implied warranty of
#  MERCHANTABILITY or FITNESS FOR A PARTICULAR PURPOSE.  See the
#  GNU General Public License for more details.
#
#  You should have received a copy of the GNU General Public License
#  along with this program.  If not, see <http://www.gnu.org/licenses/>.
#
#  **************************************************************************

""" Module that defines the physical system treated in XPACDT. This is the
core of XPACDT."""

import copy

import XPACDT.System.Nuclei as nuclei
import XPACDT.Tools.Units as units


class System(object):
    """This class is the main class representing the system state. It stores
    the nuclei and takes care of logging.

    Parameters
    ----------
    input_parameters : XPACDT.Inputfile
        Represents all the input parameters for the simulation given in the
        input file.
    """

    def __init__(self, input_parameters):

        self.__parameters = input_parameters

        assert('Interface' in self.parameters.get("system")), "Interface " \
            "not specified!"
        assert('dof' in self.parameters.get("system")), "Number of " \
            "degrees of freedom not specified!"

        self.n_dof = self.parameters.get("system").get("dof")
        time = units.parse_time(self.parameters.get("system").get("time", "0 fs"))

        # Set up nuclei
        self.__nuclei = nuclei.Nuclei(self.n_dof, self.parameters, time)

        self.do_log(init=True)

    @property
    def log(self):
        """list of XPACDT.System.Nuclei : Log of the system history as a list
        of the states of the nuclei, which also carry the information on the
        electrons, times, etc."""
        return self.__log

    @property
    def n_dof(self):
        """int : The number of degrees of freedom in this system."""
        return self.__n_dof

    @n_dof.setter
    def n_dof(self, i):
        assert (int(i) > 0), "Number of degrees of freedom less than 1!"
        self.__n_dof = int(i)

    @property
    def parameters(self):
        """XPACDT.Input.Inputfile : The parameters from the input file."""
        return self.__parameters

    @property
    def nuclei(self):
        """XPACDT.Dynamics.Nuclei : The nuclei in this system."""
        return self.__nuclei

<<<<<<< HEAD
    def step(self, time_propagate):
        """ Step the whole system forwar in time. Also keep a log of the
=======
    def step(self, time):
        """ Step the whole system forward in time. Also keep a log of the
>>>>>>> 333636da
        system state at these times.

        Parameters
        ----------
        time_propagate : float
            Time to advance the system in au.
        """

        self.__nuclei.propagate(time_propagate)
        self.do_log()

    def reset(self, time=None):
        """ Reset the system state to its original values and clear everything
        else in the log. Optionally, the time can be set to a given value.

        Parameters
        ----------
        time : float, optional, default None
            System time to be set, if given.
        """

        self.__nuclei = copy.deepcopy(self.__log[0])
        if time is not None:
            self.__nuclei.time = time
        self.do_log(True)

    def clear_log(self):
        """ Set the current system state as initial state and clear everything
        else in the log."""

        self.__nuclei = copy.deepcopy(self.__log[-1])
        self.do_log(True)

    def do_log(self, init=False):
        """ Log the system state to a list called __log. Each entry is a
        dictonary containing the logged quantities. Currently this logs
        the system time and the nuclei object.

        Parameters
        ----------
        init : bool, optional
            If the log has to be initialized or not. Default False.
        """

        if init:
            self.__log = []

        self.__log.append(copy.deepcopy(self.nuclei))
        # TODO: remove certain parts to not consume too much memory<|MERGE_RESOLUTION|>--- conflicted
+++ resolved
@@ -91,13 +91,8 @@
         """XPACDT.Dynamics.Nuclei : The nuclei in this system."""
         return self.__nuclei
 
-<<<<<<< HEAD
     def step(self, time_propagate):
-        """ Step the whole system forwar in time. Also keep a log of the
-=======
-    def step(self, time):
         """ Step the whole system forward in time. Also keep a log of the
->>>>>>> 333636da
         system state at these times.
 
         Parameters
