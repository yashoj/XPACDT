#!/usr/bin/env python3

#  **************************************************************************
#
#  XPACDT, eXtended PolyAtomic Chemical Dynamics Toolkit
#  XPACDT is a program that can treat polyatomic chemical dynamics problems
#  by solving Newtons equations of motion directly or in an
#  extended ring-polymer phase space. Non-Born-Oppenheimer effects are
#  included employ different approaches, including fewest switches surface
#  hopping.
#
#  Copyright (C) 2019
#  Ralph Welsch, DESY, <ralph.welsch@desy.de>
#
#  This file is part of XPACDT.
#
#  XPACDT is free software: you can redistribute it and/or modify
#  it under the terms of the GNU General Public License as published by
#  the Free Software Foundation, either version 3 of the License, or
#  (at your option) any later version.
#
#  This program is distributed in the hope that it will be useful,
#  but WITHOUT ANY WARRANTY; without even the implied warranty of
#  MERCHANTABILITY or FITNESS FOR A PARTICULAR PURPOSE.  See the
#  GNU General Public License for more details.
#
#  You should have received a copy of the GNU General Public License
#  along with this program.  If not, see <http://www.gnu.org/licenses/>.
#
#  **************************************************************************

import numpy as np
import unittest

import XPACDT.Input.Inputfile as infile


class InputfileTest(unittest.TestCase):

    def setUp(self):
        seed = 0
        np.random.seed(seed)

    def test_creation(self):
        with self.assertRaises(FileNotFoundError):
            infile.Inputfile("input.in")

        infile.Inputfile("FilesForTesting/InputfileTest/input_empty.in")

        return

    def test_parse_file(self):
        with self.assertRaises(IOError):
            infile.Inputfile("FilesForTesting/InputfileTest/input_doubleKey.in")

        with self.assertRaises(IOError):
            infile.Inputfile("FilesForTesting/InputfileTest/input_doubleEqual.in")

        input_reference = {"system": {"miep": "muh", "blah": "", "blubb": "",
                                      "dof": "4"},
                           "trajectory": {"blubb": "1.3 fs"},
                           "pes": {"blibb": "1.3 fs", "hot": "",
                                   "temp": "300 K"}}
        parameters = infile.Inputfile("FilesForTesting/InputfileTest/input_works.in")
        self.assertDictEqual(input_reference, parameters.store)

        # TODO: add a test for 'commands'

        return

    def test_parse_values(self):
        parameters = infile.Inputfile("FilesForTesting/InputfileTest/input_empty.in")

        key_value_reference = {"miep": "kuh"}
        key_value = parameters._parse_values("miep = kuh")
        self.assertDictEqual(key_value_reference, key_value)

        key_value_reference = {"miep": "kuh ist langer string."}
        key_value = parameters._parse_values("miep = kuh ist langer string.")
        self.assertDictEqual(key_value_reference, key_value)

        key_value_reference = {"muh": ""}
        key_value = parameters._parse_values("muh ")
        self.assertDictEqual(key_value_reference, key_value)

        with self.assertRaises(IOError):
            key_value = parameters._parse_values("mehrere = ist = doof")

        return

    def test_parse_xyz(self):
        parameters = infile.Inputfile("FilesForTesting/InputfileTest/input_empty.in")
        parameters.n_dof = 6
        parameters.n_beads = '1'
<<<<<<< HEAD

        mass_ref = np.array([1837.362363054474, 1837.362363054474, 
                             1837.362363054474, 34631.97313115233,
                             34631.97313115233, 34631.97313115233])
=======

        mass_ref = np.array([1837.152646, 1837.152646, 1837.152646,
                             34631.970366, 34631.970366, 34631.970366])

>>>>>>> 47bf2445
        coordinate_ref = np.array([[1.0], [2.0], [3.0], [2.0], [1.0], [4.0]])
        input_string = "H 1.0 2.0 3.0 \n" \
            + "F 2.0 1.0 4.0 \n"

        parameters._parse_xyz(input_string)
        np.testing.assert_allclose(parameters.coordinates, coordinate_ref,
                                   rtol=1e-7)
        np.testing.assert_allclose(parameters.masses, mass_ref, rtol=1e-4)

        # with two beads
        parameters.n_beads = '2'
        coordinate_ref = np.array([[1.0, 1.1], [2.0, 2.1], [3.0, 3.1],
                                   [2.0, 2.1], [1.0, 1.1], [4.0, 4.1]])
        input_string = "H 1.0 2.0 3.0 \n" \
            + "H 1.1 2.1 3.1 \n" \
            + "F 2.0 1.0 4.0 \n" \
            + "F 2.1 1.1 4.1 \n"

        parameters._parse_xyz(input_string)
        np.testing.assert_allclose(parameters.coordinates, coordinate_ref,
                                   rtol=1e-7)
        np.testing.assert_allclose(parameters.masses, mass_ref, rtol=1e-4)

        # with four beads
        parameters.n_beads = '4'
        coordinate_ref = np.array([[1.0, 1.1, 1.2, 1.3],
                                   [2.0, 2.1, 2.2, 2.3],
                                   [3.0, 3.1, 3.2, 3.3],
                                   [2.4, 2.5, 2.6, 2.7],
                                   [1.4, 1.5, 1.6, 1.7],
                                   [4.0, 4.1, 4.2, 4.3]])
        input_string = "H 1.0 2.0 3.0 \n" \
            + "H 1.1 2.1 3.1 \n" \
            + "H 1.2 2.2 3.2 \n" \
            + "H 1.3 2.3 3.3 \n" \
            + "F 2.4 1.4 4.0 \n" \
            + "F 2.5 1.5 4.1 \n" \
            + "F 2.6 1.6 4.2 \n" \
            + "F 2.7 1.7 4.3 \n"

        parameters._parse_xyz(input_string)
        np.testing.assert_allclose(parameters.coordinates, coordinate_ref,
                                   rtol=1e-7)
        np.testing.assert_allclose(parameters.masses, mass_ref, rtol=1e-4)

        # test unknwon element
        input_string = "J 1.0 2.0 3.0 \n" \
            + "F 2.0 1.0 4.0 \n"

#        with self.assertRaises(AttributeError):
        with self.assertRaises(RuntimeError):
            parameters._parse_xyz(input_string)

        # test too many/few coordinates given
        input_string = "H 1.0 2.0 \n" \
            + "F 2.0 1.0 4.0 \n"
        with self.assertRaises(ValueError):
            parameters._parse_xyz(input_string)

        input_string = "H 1.0 2.0 3.0\n" \
            + "F 2.0 1.0 4.0 6.0\n"
        with self.assertRaises(ValueError):
            parameters._parse_xyz(input_string)

        pass

    def test_parse_mass_value(self):
        parameters = infile.Inputfile("FilesForTesting/InputfileTest/input_empty.in")
        parameters.n_dof = 2
        # 4 beads test
        parameters.n_beads = '4'

        mass_ref = np.array([1837.3624, 34631.9731])
        coordinate_ref = np.array([[1.0, 2.0, 3.0, 4.0], [2.0, 1.0, 4.0, 5.0]])
        input_string = "1837.3624 1.0 2.0 3.0 4.0 \n" \
            + "34631.9731 2.0 1.0 4.0 5.0 \n"
<<<<<<< HEAD

        parameters._parse_mass_value(input_string)
        np.testing.assert_allclose(parameters.masses, mass_ref, rtol=1e-7)
        np.testing.assert_allclose(parameters.coordinates, coordinate_ref,
                                   rtol=1e-7)

        # 1 bead test
        parameters.n_beads = '1'

        mass_ref = np.array([1837.3624, 34631.9731])
        coordinate_ref = np.array([[1.0], [2.0]])
        input_string = "1837.3624 1.0 \n" \
            + "34631.9731 2.0 \n"
=======
>>>>>>> 47bf2445

        parameters._parse_mass_value(input_string)
        np.testing.assert_allclose(parameters.masses, mass_ref, rtol=1e-7)
        np.testing.assert_allclose(parameters.coordinates, coordinate_ref,
                                   rtol=1e-7)

        # 1 bead test
        parameters.n_beads = '1'

        mass_ref = np.array([1837.3624, 34631.9731])
        coordinate_ref = np.array([[1.0], [2.0]])
        input_string = "1837.3624 1.0 \n" \
            + "34631.9731 2.0 \n"

        parameters._parse_mass_value(input_string)
        np.testing.assert_allclose(parameters.masses, mass_ref, rtol=1e-7)
        np.testing.assert_allclose(parameters.coordinates, coordinate_ref,
                                   rtol=1e-7)


        input_string = "1837.3624 1.0 2.0 \n" \
            + "34631.9731 2.0 1.0 4.0 \n"
        with self.assertRaises(ValueError):
            parameters._parse_mass_value(input_string)
        pass
    
    def test_parse_mass_value_free_rp_sampling(self):
        # So far only shape of output and centroid value tested; maybe add
        # test for distribution?
        parameters = infile.Inputfile("FilesForTesting/InputfileTest/input_empty.in")
        parameters.n_dof = 2
        parameters.n_beads = '4'
        parameters.beta = 1
        parameters['rpmd'] = {'nm_transform': 'matrix'}

        mass_ref = np.array([1, 3])
        centroid_ref = np.array([1.0, 2.0])
        input_string = "1.0 1.0 \n" \
            + "3.0 2.0 \n"

        parameters._parse_mass_value(input_string)
        np.testing.assert_allclose(parameters.masses, mass_ref, rtol=1e-7)
        self.assertTrue(parameters.coordinates.shape == (2, 4))
        np.testing.assert_allclose(np.mean(parameters.coordinates, axis=1),
                                   centroid_ref, rtol=1e-7)
        self.assertTrue(parameters.momenta is None)

        return

    def test_parse_xyz_free_rp_sampling(self):
        # So far only shape of output and centroid value tested; maybe add
        # test for distribution?
        parameters = infile.Inputfile("FilesForTesting/InputfileTest/input_empty.in")
        parameters.n_dof = 6
        parameters.n_beads = '4'
        parameters.beta = 1
        parameters['rpmd'] = {'nm_transform': 'matrix'}

<<<<<<< HEAD
        mass_ref = np.array([1837.362363054474, 1837.362363054474, 
                             1837.362363054474, 34631.97313115233,
                             34631.97313115233, 34631.97313115233])
=======
        mass_ref = np.array([1837.152646, 1837.152646, 1837.152646,
                             34631.970366, 34631.970366, 34631.970366])
>>>>>>> 47bf2445
        centroid_ref = np.array([1.0, 2.0, 3.0, 2.0, 1.0, 4.0])
        input_string = "H 1.0 2.0 3.0 \n" \
            + "F 2.0 1.0 4.0 \n"

        parameters._parse_xyz(input_string)
        self.assertTrue(parameters.coordinates.shape == (6, 4))
        np.testing.assert_allclose(np.mean(parameters.coordinates, axis=1),
                                   centroid_ref, rtol=1e-7)
        self.assertTrue(parameters.momenta is None)
<<<<<<< HEAD
        np.testing.assert_allclose(parameters.masses, mass_ref, rtol=1e-7)
=======
        np.testing.assert_allclose(parameters.masses, mass_ref, rtol=1e-4)
>>>>>>> 47bf2445

        return

    def test_get_section(self):
        section1_reference = {"miep": "muh", "blah": "", "blubb": "",
                              "dof": "4"}
        section2_reference = {"blubb": "1.3 fs"}
        section3_reference = {"blibb": "1.3 fs", "hot": "", "temp": "300 K"}
        parameters = infile.Inputfile("FilesForTesting/InputfileTest/input_works.in")
        self.assertDictEqual(section1_reference, parameters.get("system"))
        self.assertDictEqual(section2_reference, parameters.get("trajectory"))
        self.assertDictEqual(section3_reference, parameters.get("pes"))

        self.assertEqual(None, parameters.get("wrong"))

        self.assertTrue("system" in parameters)
        self.assertTrue("pes" in parameters)
        self.assertFalse("wrong" in parameters)

        return

    def test_format_coordinates(self):
        # Implicity tested in parse modules - not clear how to test separately.
        return


if __name__ == "__main__":
    suite = unittest.TestLoader().loadTestsFromTestCase(InputfileTest)
    unittest.TextTestRunner().run(suite)<|MERGE_RESOLUTION|>--- conflicted
+++ resolved
@@ -92,17 +92,10 @@
         parameters = infile.Inputfile("FilesForTesting/InputfileTest/input_empty.in")
         parameters.n_dof = 6
         parameters.n_beads = '1'
-<<<<<<< HEAD
-
-        mass_ref = np.array([1837.362363054474, 1837.362363054474, 
-                             1837.362363054474, 34631.97313115233,
-                             34631.97313115233, 34631.97313115233])
-=======
 
         mass_ref = np.array([1837.152646, 1837.152646, 1837.152646,
                              34631.970366, 34631.970366, 34631.970366])
 
->>>>>>> 47bf2445
         coordinate_ref = np.array([[1.0], [2.0], [3.0], [2.0], [1.0], [4.0]])
         input_string = "H 1.0 2.0 3.0 \n" \
             + "F 2.0 1.0 4.0 \n"
@@ -179,22 +172,6 @@
         coordinate_ref = np.array([[1.0, 2.0, 3.0, 4.0], [2.0, 1.0, 4.0, 5.0]])
         input_string = "1837.3624 1.0 2.0 3.0 4.0 \n" \
             + "34631.9731 2.0 1.0 4.0 5.0 \n"
-<<<<<<< HEAD
-
-        parameters._parse_mass_value(input_string)
-        np.testing.assert_allclose(parameters.masses, mass_ref, rtol=1e-7)
-        np.testing.assert_allclose(parameters.coordinates, coordinate_ref,
-                                   rtol=1e-7)
-
-        # 1 bead test
-        parameters.n_beads = '1'
-
-        mass_ref = np.array([1837.3624, 34631.9731])
-        coordinate_ref = np.array([[1.0], [2.0]])
-        input_string = "1837.3624 1.0 \n" \
-            + "34631.9731 2.0 \n"
-=======
->>>>>>> 47bf2445
 
         parameters._parse_mass_value(input_string)
         np.testing.assert_allclose(parameters.masses, mass_ref, rtol=1e-7)
@@ -253,14 +230,8 @@
         parameters.beta = 1
         parameters['rpmd'] = {'nm_transform': 'matrix'}
 
-<<<<<<< HEAD
-        mass_ref = np.array([1837.362363054474, 1837.362363054474, 
-                             1837.362363054474, 34631.97313115233,
-                             34631.97313115233, 34631.97313115233])
-=======
         mass_ref = np.array([1837.152646, 1837.152646, 1837.152646,
                              34631.970366, 34631.970366, 34631.970366])
->>>>>>> 47bf2445
         centroid_ref = np.array([1.0, 2.0, 3.0, 2.0, 1.0, 4.0])
         input_string = "H 1.0 2.0 3.0 \n" \
             + "F 2.0 1.0 4.0 \n"
@@ -270,11 +241,7 @@
         np.testing.assert_allclose(np.mean(parameters.coordinates, axis=1),
                                    centroid_ref, rtol=1e-7)
         self.assertTrue(parameters.momenta is None)
-<<<<<<< HEAD
-        np.testing.assert_allclose(parameters.masses, mass_ref, rtol=1e-7)
-=======
-        np.testing.assert_allclose(parameters.masses, mass_ref, rtol=1e-4)
->>>>>>> 47bf2445
+        np.testing.assert_allclose(parameters.masses, mass_ref, rtol=1e-4)
 
         return
 
