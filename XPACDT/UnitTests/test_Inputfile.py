--- conflicted
+++ resolved
@@ -183,12 +183,7 @@
             + "34631.9731 2.0 \n"
 
         parameters._parse_mass_value(input_string)
-<<<<<<< HEAD
-
-        np.testing.assert_allclose(parameters.masses, mass_ref, rtol=1e-7)
-=======
-        np.testing.assert_allclose(parameters.masses, mass_ref, rtol=1e-4)
->>>>>>> fcdc3379
+        np.testing.assert_allclose(parameters.masses, mass_ref, rtol=1e-4)
         np.testing.assert_allclose(parameters.coordinates, coordinate_ref,
                                    rtol=1e-7)
 
