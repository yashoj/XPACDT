--- conflicted
+++ resolved
@@ -123,10 +123,7 @@
 
         return
 
-<<<<<<< HEAD
     @unittest.skip("Please implement a test here.")
-=======
->>>>>>> 1b54a438
     def test_get_sampling_modes(self):
         pass
 
